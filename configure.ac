--- conflicted
+++ resolved
@@ -601,8 +601,6 @@
                   ])
 
 
-<<<<<<< HEAD
-=======
 ##
 # JavaScript modules
 ##
@@ -678,7 +676,6 @@
                          ])
       ])
 
->>>>>>> de7829f8
 AM_CONDITIONAL([WITH_SOURCE_DATE_EPOCH], [test "x$SOURCE_DATE_EPOCH" != "x"])
 
 AC_CONFIG_FILES([
