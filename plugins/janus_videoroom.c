--- conflicted
+++ resolved
@@ -3469,13 +3469,8 @@
 		} else {
 			/* Build a filename */
 			g_snprintf(filename, 255, "videoroom-%"SCNu64"-user-%"SCNu64"-%"SCNi64"-audio",
-<<<<<<< HEAD
-				participant->room->room_id, participant->user_id, now);
+				participant->room_id, participant->user_id, now);
 			rc = janus_recorder_create(participant->room->rec_dir,
-=======
-				participant->room_id, participant->user_id, now);
-			participant->arc = janus_recorder_create(participant->room->rec_dir,
->>>>>>> 433f2cca
 				janus_videoroom_audiocodec_name(participant->acodec), filename);
 			if(rc == NULL) {
 				JANUS_LOG(LOG_ERR, "Couldn't open an audio recording file for this publisher!\n");
@@ -3498,13 +3493,8 @@
 		} else {
 			/* Build a filename */
 			g_snprintf(filename, 255, "videoroom-%"SCNu64"-user-%"SCNu64"-%"SCNi64"-video",
-<<<<<<< HEAD
-				participant->room->room_id, participant->user_id, now);
+				participant->room_id, participant->user_id, now);
 			rc = janus_recorder_create(participant->room->rec_dir,
-=======
-				participant->room_id, participant->user_id, now);
-			participant->vrc = janus_recorder_create(participant->room->rec_dir,
->>>>>>> 433f2cca
 				janus_videoroom_videocodec_name(participant->vcodec), filename);
 			if(rc == NULL) {
 				JANUS_LOG(LOG_ERR, "Couldn't open an video recording file for this publisher!\n");
@@ -3527,13 +3517,8 @@
 		} else {
 			/* Build a filename */
 			g_snprintf(filename, 255, "videoroom-%"SCNu64"-user-%"SCNu64"-%"SCNi64"-data",
-<<<<<<< HEAD
-				participant->room->room_id, participant->user_id, now);
+				participant->room_id, participant->user_id, now);
 			rc = janus_recorder_create(participant->room->rec_dir,
-=======
-				participant->room_id, participant->user_id, now);
-			participant->drc = janus_recorder_create(participant->room->rec_dir,
->>>>>>> 433f2cca
 				"text", filename);
 			if(rc == NULL) {
 				JANUS_LOG(LOG_ERR, "Couldn't open an data recording file for this publisher!\n");
@@ -4828,17 +4813,13 @@
 					error_code = JANUS_VIDEOROOM_ERROR_NO_SUCH_ROOM;
 					goto error;
 				}
-<<<<<<< HEAD
 				if(videoroom->perc && !perc) {
 					JANUS_LOG(LOG_ERR, "This is a PERC-only room\n");
 					error_code = JANUS_VIDEOROOM_ERROR_INVALID_SDP_TYPE;
 					g_snprintf(error_cause, 512, "This is a PERC-only room");
 					goto error;
 				}
-				janus_mutex_lock(&videoroom->participants_mutex);
-=======
 				janus_mutex_lock(&videoroom->mutex);
->>>>>>> 433f2cca
 				g_hash_table_iter_init(&iter, videoroom->participants);
 				while (!videoroom->destroyed && g_hash_table_iter_next(&iter, NULL, &value)) {
 					janus_videoroom_participant *p = value;
