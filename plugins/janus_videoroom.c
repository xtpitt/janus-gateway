--- conflicted
+++ resolved
@@ -1176,14 +1176,11 @@
 						json_object_set_new(recording, "data", json_string(participant->drc->filename));
 					json_object_set_new(info, "recording", recording);
 				}
-<<<<<<< HEAD
-				g_clear_pointer(&participant, janus_videoroom_publisher_dereference);
-=======
 				if(participant->audio_level_extmap_id > 0) {
 					json_object_set_new(info, "audio-level-dBov", json_integer(participant->audio_dBov_level));
 					json_object_set_new(info, "talking", participant->talking ? json_true() : json_false());
 				}
->>>>>>> 97863535
+				g_clear_pointer(&participant, janus_videoroom_publisher_dereference);
 			}
 		} else if(session->participant_type == janus_videoroom_p_type_subscriber) {
 			json_object_set_new(info, "type", json_string("subscriber"));
@@ -2123,13 +2120,9 @@
 			if(p->display)
 				json_object_set_new(pl, "display", json_string(p->display));
 			json_object_set_new(pl, "publisher", (p->sdp && p->session->started) ? json_true() : json_false());
-<<<<<<< HEAD
 			if((p->sdp && p->session->started)) {
-=======
-			if ((p->sdp && p->session->started)) {
 				if(p->audio_level_extmap_id > 0)
 					json_object_set_new(pl, "talking", p->talking ? json_true() : json_false());
->>>>>>> 97863535
 				json_object_set_new(pl, "internal_audio_ssrc", json_integer(p->audio_ssrc));
 				json_object_set_new(pl, "internal_video_ssrc", json_integer(p->video_ssrc));
 			}
@@ -2389,13 +2382,6 @@
 			if(participant->audio_active_packets > 0 && participant->audio_active_packets == videoroom->audio_active_packets) {
 				gboolean notify_talk_event = FALSE;
 				if((float)participant->audio_dBov_sum/(float)participant->audio_active_packets < videoroom->audio_level_average) {
-<<<<<<< HEAD
-					/* Notify all participants */
-					janus_mutex_lock(&videoroom->mutex);
-					json_t *event = json_object();
-					json_object_set_new(event, "videoroom", json_string("talking"));
-					json_object_set_new(event, "room", json_integer(videoroom->room_id));
-=======
 					/* Participant talking, should we notify all participants? */
 					if(!participant->talking)
 						notify_talk_event = TRUE;
@@ -2410,11 +2396,10 @@
 				participant->audio_dBov_sum = 0;
 				/* Only notify in case of state changes */
 				if(notify_talk_event) {
-					janus_mutex_lock(&participant->room->participants_mutex);
+					janus_mutex_lock(&videoroom->mutex);
 					json_t *event = json_object();
 					json_object_set_new(event, "videoroom", json_string(participant->talking ? "talking" : "stopped-talking"));
-					json_object_set_new(event, "room", json_integer(participant->room->room_id));
->>>>>>> 97863535
+					json_object_set_new(event, "room", json_integer(videoroom->room_id));
 					json_object_set_new(event, "id", json_integer(participant->user_id));
 					janus_videoroom_notify_participants(participant, event);
 					json_decref(event);
@@ -2422,13 +2407,8 @@
 					/* Also notify event handlers */
 					if(notify_events && gateway->events_is_enabled()) {
 						json_t *info = json_object();
-<<<<<<< HEAD
-						json_object_set_new(info, "videoroom", json_string("talking"));
+						json_object_set_new(info, "videoroom", json_string(participant->talking ? "talking" : "stopped-talking"));
 						json_object_set_new(info, "room", json_integer(videoroom->room_id));
-=======
-						json_object_set_new(info, "videoroom", json_string(participant->talking ? "talking" : "stopped-talking"));
-						json_object_set_new(info, "room", json_integer(participant->room->room_id));
->>>>>>> 97863535
 						json_object_set_new(info, "id", json_integer(participant->user_id));
 						gateway->notify_event(&janus_videoroom_plugin, session->handle, info);
 					}
