--- conflicted
+++ resolved
@@ -851,11 +851,7 @@
 
 	sessions = g_hash_table_new_full(NULL, NULL, NULL, (GDestroyNotify)janus_sip_session_destroy);
 	identities = g_hash_table_new(g_str_hash, g_str_equal);
-<<<<<<< HEAD
 	callids = g_hash_table_new(g_str_hash, g_str_equal);
-	janus_mutex_init(&sessions_mutex);
-=======
->>>>>>> d77b31a5
 	messages = g_async_queue_new_full((GDestroyNotify) janus_sip_message_free);
 	/* This is the callback we'll need to invoke to contact the gateway */
 	gateway = callback;
