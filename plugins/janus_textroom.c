/*! \file   janus_textroom.c
 * \author Lorenzo Miniero <lorenzo@meetecho.com>
 * \copyright GNU General Public License v3
 * \brief  Janus TextRoom plugin
 * \details This is a plugin implementing a DataChannel only text room.
 * As such, it does NOT support or negotiate audio or video, but only
 * data channels, in order to provide text broadcasting features. The
 * plugin allows users to join multiple text-only rooms via a single
 * PeerConnection. Users can send messages either to a room in general
 * (broadcasting), or to individual users (whispers). This plugin can be
 * used within the context of any application that needs real-time text
 * broadcasting (e.g., chatrooms, but not only).
 *
 * The only message that is sent to the plugin through the Janus API is
 * a "setup" message, by which the user initializes the PeerConnection
 * itself. Apart from that, all other messages are exchanged directly
 * via Data Channels.
 *
 * Each room can also be configured with an HTTP backend to contact for
 * incoming messages. If configured, messages addressed to that room will
 * also be forwarded, by means of an HTTP POST, to the specified address.
 * Notice that this will only work if libcurl was available when
 * configuring and installing Janus.
 *
 * \note This plugin is only meant to showcase what you can do with
 * data channels involving multiple participants at the same time. While
 * functional, it's not inherently better or faster than doing the same
 * thing using the Janus API messaging itself (e.g., as part of the
 * plugin API messaging) or using existing instant messaging protocols
 * (e.g., Jabber). In fact, while data channels are being used, you're
 * still going through a server, so it's not really peer-to-peer. That
 * said, the plugin can be useful if you don't plan to use any other
 * infrastructure than Janus, and yet you also want to have text-based
 * communication (e.g., to add a chatroom to an audio or video conference).
 *
 * Notice that, in general, all users can create rooms. If you want to
 * limit this functionality, you can configure an admin \c admin_key in
 * the plugin settings. When configured, only "create" requests that
 * include the correct \c admin_key value in an "admin_key" property
 * will succeed, and will be rejected otherwise.
 *
 * \section textroomapi Text Room API
 * TBD.
 *
 * \ingroup plugins
 * \ref plugins
 */

#include "plugins/plugin.h"

#include <jansson.h>

#ifdef HAVE_LIBCURL
#include <curl/curl.h>
#endif

#include "debug.h"
#include "apierror.h"
#include "config.h"
#include "mutex.h"
#include "utils.h"


/* Plugin information */
#define JANUS_TEXTROOM_VERSION			2
#define JANUS_TEXTROOM_VERSION_STRING	"0.0.2"
#define JANUS_TEXTROOM_DESCRIPTION		"This is a plugin implementing a text-only room for Janus, using DataChannels."
#define JANUS_TEXTROOM_NAME				"JANUS TextRoom plugin"
#define JANUS_TEXTROOM_AUTHOR			"Meetecho s.r.l."
#define JANUS_TEXTROOM_PACKAGE			"janus.plugin.textroom"

/* Plugin methods */
janus_plugin *create(void);
int janus_textroom_init(janus_callbacks *callback, const char *config_path);
void janus_textroom_destroy(void);
int janus_textroom_get_api_compatibility(void);
int janus_textroom_get_version(void);
const char *janus_textroom_get_version_string(void);
const char *janus_textroom_get_description(void);
const char *janus_textroom_get_name(void);
const char *janus_textroom_get_author(void);
const char *janus_textroom_get_package(void);
void janus_textroom_create_session(janus_plugin_session *handle, int *error);
struct janus_plugin_result *janus_textroom_handle_message(janus_plugin_session *handle, char *transaction, json_t *message, json_t *jsep);
void janus_textroom_setup_media(janus_plugin_session *handle);
void janus_textroom_incoming_rtp(janus_plugin_session *handle, int video, char *buf, int len);
void janus_textroom_incoming_rtcp(janus_plugin_session *handle, int video, char *buf, int len);
void janus_textroom_incoming_data(janus_plugin_session *handle, char *buf, int len);
void janus_textroom_slow_link(janus_plugin_session *handle, int uplink, int video);
void janus_textroom_hangup_media(janus_plugin_session *handle);
void janus_textroom_destroy_session(janus_plugin_session *handle, int *error);
json_t *janus_textroom_query_session(janus_plugin_session *handle);

/* Plugin setup */
static janus_plugin janus_textroom_plugin =
	JANUS_PLUGIN_INIT (
		.init = janus_textroom_init,
		.destroy = janus_textroom_destroy,

		.get_api_compatibility = janus_textroom_get_api_compatibility,
		.get_version = janus_textroom_get_version,
		.get_version_string = janus_textroom_get_version_string,
		.get_description = janus_textroom_get_description,
		.get_name = janus_textroom_get_name,
		.get_author = janus_textroom_get_author,
		.get_package = janus_textroom_get_package,

		.create_session = janus_textroom_create_session,
		.handle_message = janus_textroom_handle_message,
		.setup_media = janus_textroom_setup_media,
		.incoming_rtp = janus_textroom_incoming_rtp,
		.incoming_rtcp = janus_textroom_incoming_rtcp,
		.incoming_data = janus_textroom_incoming_data,
		.slow_link = janus_textroom_slow_link,
		.hangup_media = janus_textroom_hangup_media,
		.destroy_session = janus_textroom_destroy_session,
		.query_session = janus_textroom_query_session,
	);

/* Plugin creator */
janus_plugin *create(void) {
	JANUS_LOG(LOG_VERB, "%s created!\n", JANUS_TEXTROOM_NAME);
	return &janus_textroom_plugin;
}


/* Parameter validation */
static struct janus_json_parameter request_parameters[] = {
	{"request", JSON_STRING, JANUS_JSON_PARAM_REQUIRED}
};
static struct janus_json_parameter transaction_parameters[] = {
	{"textroom", JSON_STRING, JANUS_JSON_PARAM_REQUIRED},
	{"transaction", JSON_STRING, JANUS_JSON_PARAM_REQUIRED}
};
static struct janus_json_parameter room_parameters[] = {
	{"room", JSON_INTEGER, JANUS_JSON_PARAM_REQUIRED | JANUS_JSON_PARAM_POSITIVE}
};
static struct janus_json_parameter adminkey_parameters[] = {
	{"admin_key", JSON_STRING, JANUS_JSON_PARAM_REQUIRED}
};
static struct janus_json_parameter create_parameters[] = {
	{"description", JSON_STRING, 0},
	{"secret", JSON_STRING, 0},
	{"pin", JSON_STRING, 0},
	{"post", JSON_STRING, 0},
	{"is_private", JANUS_JSON_BOOL, 0}
};
static struct janus_json_parameter join_parameters[] = {
	{"room", JSON_INTEGER, JANUS_JSON_PARAM_REQUIRED | JANUS_JSON_PARAM_POSITIVE},
	{"username", JSON_STRING, JANUS_JSON_PARAM_REQUIRED},
	{"display", JSON_STRING, 0}
};
static struct janus_json_parameter message_parameters[] = {
	{"room", JSON_INTEGER, JANUS_JSON_PARAM_REQUIRED | JANUS_JSON_PARAM_POSITIVE},
	{"text", JSON_STRING, JANUS_JSON_PARAM_REQUIRED},
	{"to", JSON_STRING, 0},
	{"tos", JSON_ARRAY, 0},
	{"ack", JANUS_JSON_BOOL, 0}
};

/* Static configuration instance */
static janus_config *config = NULL;
static const char *config_folder = NULL;
static janus_mutex config_mutex;

/* Useful stuff */
static volatile gint initialized = 0, stopping = 0;
static janus_callbacks *gateway = NULL;
static GThread *handler_thread;
static void *janus_textroom_handler(void *data);

/* JSON serialization options */
static size_t json_format = JSON_INDENT(3) | JSON_PRESERVE_ORDER;


typedef struct janus_textroom_room {
	guint64 room_id;			/* Unique room ID */
	gchar *room_name;			/* Room description */
	gchar *room_secret;			/* Secret needed to manipulate (e.g., destroy) this room */
	gchar *room_pin;			/* Password needed to join this room, if any */
	gboolean is_private;		/* Whether this room is 'private' (as in hidden) or not */
	gchar *http_backend;		/* Server to contact via HTTP POST for incoming messages, if any */
	GHashTable *participants;	/* Map of participants */
	volatile gint destroyed;	/* Whether this room has been destroyed */
	janus_mutex mutex;			/* Mutex to lock this room instance */
	janus_refcount ref;
} janus_textroom_room;
static GHashTable *rooms;
static janus_mutex rooms_mutex;
static char *admin_key = NULL;

typedef struct janus_textroom_session {
	janus_plugin_session *handle;
	GHashTable *rooms;			/* Map of rooms this user is in, and related participant instance */
	janus_mutex mutex;			/* Mutex to lock this session */
	volatile gint setup;
	volatile gint hangingup;
	volatile gint destroyed;
	janus_refcount ref;
} janus_textroom_session;
static GHashTable *sessions;
static janus_mutex sessions_mutex;

typedef struct janus_textroom_participant {
	janus_textroom_session *session;
	janus_textroom_room *room;	/* Room this participant is in */
	gchar *username;			/* Unique username in the room */
	gchar *display;				/* Display name in the room, if any */
	janus_mutex mutex;			/* Mutex to lock this session */
	volatile gint destroyed;	/* Whether this participant has been destroyed */
	janus_refcount ref;
} janus_textroom_participant;

static void janus_textroom_room_destroy(janus_textroom_room *textroom) {
	if(textroom && g_atomic_int_compare_and_exchange(&textroom->destroyed, 0, 1))
		janus_refcount_decrease(&textroom->ref);
}
static void janus_textroom_room_free(const janus_refcount *textroom_ref) {
	janus_textroom_room *textroom = janus_refcount_containerof(textroom_ref, janus_textroom_room, ref);
	JANUS_LOG(LOG_WARN, "janus_textroom_room_free: %p\n", textroom);
	/* This room can be destroyed, free all the resources */
	g_free(textroom->room_name);
	g_free(textroom->room_secret);
	g_free(textroom->room_pin);
	g_free(textroom->http_backend);
	g_hash_table_destroy(textroom->participants);
	g_free(textroom);
}

static void janus_textroom_session_destroy(janus_textroom_session *session) {
	if(session && g_atomic_int_compare_and_exchange(&session->destroyed, 0, 1))
		janus_refcount_decrease(&session->ref);
}
static void janus_textroom_session_free(const janus_refcount *session_ref) {
	janus_textroom_session *session = janus_refcount_containerof(session_ref, janus_textroom_session, ref);
	JANUS_LOG(LOG_WARN, "janus_textroom_session_free: %p\n", session);
	/* Remove the reference to the core plugin session */
	janus_refcount_decrease(&session->handle->ref);
	/* This session can be destroyed, free all the resources */
	g_hash_table_destroy(session->rooms);
	g_free(session);
}

static void janus_textroom_participant_dereference(janus_textroom_participant *p) {
	if(p)
		janus_refcount_decrease(&p->ref);
}

static void janus_textroom_participant_destroy(janus_textroom_participant *participant) {
	if(participant && g_atomic_int_compare_and_exchange(&participant->destroyed, 0, 1))
		janus_refcount_decrease(&participant->ref);
}
static void janus_textroom_participant_free(const janus_refcount *participant_ref) {
	janus_textroom_participant *participant = janus_refcount_containerof(participant_ref, janus_textroom_participant, ref);
	JANUS_LOG(LOG_WARN, "janus_textroom_participant_free: %p\n", participant);
	/* This participant can be destroyed, free all the resources */
	g_free(participant->username);
	g_free(participant->display);
	g_free(participant);
}


typedef struct janus_textroom_message {
	janus_plugin_session *handle;
	char *transaction;
	json_t *message;
	json_t *jsep;
} janus_textroom_message;
static GAsyncQueue *messages = NULL;
static janus_textroom_message exit_message;

static void janus_textroom_message_free(janus_textroom_message *msg) {
	if(!msg || msg == &exit_message)
		return;
	JANUS_LOG(LOG_WARN, "janus_textroom_message_free: %p\n", msg);

	if(msg->handle && msg->handle->plugin_handle) {
		janus_textroom_session *session = (janus_textroom_session *)msg->handle->plugin_handle;
		janus_refcount_decrease(&session->ref);
	}
	msg->handle = NULL;

	g_free(msg->transaction);
	msg->transaction = NULL;
	if(msg->message)
		json_decref(msg->message);
	msg->message = NULL;
	if(msg->jsep)
		json_decref(msg->jsep);
	msg->jsep = NULL;

	g_free(msg);
}


/* SDP template: we only offer data channels */
#define sdp_template \
		"v=0\r\n" \
		"o=- %"SCNu64" %"SCNu64" IN IP4 127.0.0.1\r\n"	/* We need current time here */ \
		"s=Janus TextRoom plugin\r\n" \
		"t=0 0\r\n" \
		"m=application 1 DTLS/SCTP 5000\r\n" \
		"c=IN IP4 1.1.1.1\r\n" \
		"a=sctpmap:5000 webrtc-datachannel 16\r\n"


/* Error codes */
#define JANUS_TEXTROOM_ERROR_NO_MESSAGE			411
#define JANUS_TEXTROOM_ERROR_INVALID_JSON		412
#define JANUS_TEXTROOM_ERROR_MISSING_ELEMENT	413
#define JANUS_TEXTROOM_ERROR_INVALID_ELEMENT	414
#define JANUS_TEXTROOM_ERROR_INVALID_REQUEST	415
#define JANUS_TEXTROOM_ERROR_ALREADY_SETUP		416
#define JANUS_TEXTROOM_ERROR_NO_SUCH_ROOM		417
#define JANUS_TEXTROOM_ERROR_ROOM_EXISTS		418
#define JANUS_TEXTROOM_ERROR_UNAUTHORIZED		419
#define JANUS_TEXTROOM_ERROR_USERNAME_EXISTS	420
#define JANUS_TEXTROOM_ERROR_ALREADY_IN_ROOM	421
#define JANUS_TEXTROOM_ERROR_NOT_IN_ROOM		422
#define JANUS_TEXTROOM_ERROR_UNKNOWN_ERROR		499

#ifdef HAVE_LIBCURL
static size_t janus_textroom_write_data(void *buffer, size_t size, size_t nmemb, void *userp) {
	return size*nmemb;
}
#endif

void janus_textroom_handle_incoming_request(janus_plugin_session *handle, char *text, gboolean internal);


/* Plugin implementation */
int janus_textroom_init(janus_callbacks *callback, const char *config_path) {
	if(g_atomic_int_get(&stopping)) {
		/* Still stopping from before */
		return -1;
	}
	if(callback == NULL || config_path == NULL) {
		/* Invalid arguments */
		return -1;
	}

	/* Read configuration */
	char filename[255];
	g_snprintf(filename, 255, "%s/%s.cfg", config_path, JANUS_TEXTROOM_PACKAGE);
	JANUS_LOG(LOG_VERB, "Configuration file: %s\n", filename);
	config = janus_config_parse(filename);
	config_folder = config_path;
	if(config != NULL)
		janus_config_print(config);
	janus_mutex_init(&config_mutex);
	
	rooms = g_hash_table_new_full(g_int64_hash, g_int64_equal, (GDestroyNotify)g_free, (GDestroyNotify)janus_textroom_room_destroy);
	janus_mutex_init(&rooms_mutex);
	sessions = g_hash_table_new_full(NULL, NULL, NULL, (GDestroyNotify)janus_textroom_session_destroy);
	janus_mutex_init(&sessions_mutex);
	messages = g_async_queue_new_full((GDestroyNotify) janus_textroom_message_free);
	/* This is the callback we'll need to invoke to contact the gateway */
	gateway = callback;

	/* Parse configuration to populate the rooms list */
	if(config != NULL) {
		janus_config_item *item = janus_config_get_item_drilldown(config, "general", "json");
		if(item && item->value) {
			/* Check how we need to format/serialize the JSON output */
			if(!strcasecmp(item->value, "indented")) {
				/* Default: indented, we use three spaces for that */
				json_format = JSON_INDENT(3) | JSON_PRESERVE_ORDER;
			} else if(!strcasecmp(item->value, "plain")) {
				/* Not indented and no new lines, but still readable */
				json_format = JSON_INDENT(0) | JSON_PRESERVE_ORDER;
			} else if(!strcasecmp(item->value, "compact")) {
				/* Compact, so no spaces between separators */
				json_format = JSON_COMPACT | JSON_PRESERVE_ORDER;
			} else {
				JANUS_LOG(LOG_WARN, "Unsupported JSON format option '%s', using default (indented)\n", item->value);
				json_format = JSON_INDENT(3) | JSON_PRESERVE_ORDER;
			}
		}
		/* Any admin key to limit who can "create"? */
		janus_config_item *key = janus_config_get_item_drilldown(config, "general", "admin_key");
		if(key != NULL && key->value != NULL)
			admin_key = g_strdup(key->value);
		/* Iterate on all rooms */
		GList *cl = janus_config_get_categories(config);
		while(cl != NULL) {
			janus_config_category *cat = (janus_config_category *)cl->data;
			if(cat->name == NULL || !strcasecmp(cat->name, "general")) {
				cl = cl->next;
				continue;
			}
			JANUS_LOG(LOG_VERB, "Adding text room '%s'\n", cat->name);
			janus_config_item *desc = janus_config_get_item(cat, "description");
			janus_config_item *priv = janus_config_get_item(cat, "is_private");
			janus_config_item *secret = janus_config_get_item(cat, "secret");
			janus_config_item *pin = janus_config_get_item(cat, "pin");
			janus_config_item *post = janus_config_get_item(cat, "post");
			/* Create the text room */
			janus_textroom_room *textroom = g_malloc0(sizeof(janus_textroom_room));
			textroom->room_id = g_ascii_strtoull(cat->name, NULL, 0);
			char *description = NULL;
			if(desc != NULL && desc->value != NULL && strlen(desc->value) > 0)
				description = g_strdup(desc->value);
			else
				description = g_strdup(cat->name);
			textroom->room_name = description;
			textroom->is_private = priv && priv->value && janus_is_true(priv->value);
			if(secret != NULL && secret->value != NULL) {
				textroom->room_secret = g_strdup(secret->value);
			}
			if(pin != NULL && pin->value != NULL) {
				textroom->room_pin = g_strdup(pin->value);
			}
			if(post != NULL && post->value != NULL) {
#ifdef HAVE_LIBCURL
				/* FIXME Should we check if this is a valid HTTP address? */
				textroom->http_backend = g_strdup(post->value);
#else
				JANUS_LOG(LOG_WARN, "HTTP backend specified, but libcurl support was not built in...\n");
#endif
			}
			textroom->participants = g_hash_table_new_full(g_str_hash, g_str_equal, NULL, (GDestroyNotify)janus_textroom_participant_dereference);
			textroom->destroyed = 0;
			janus_mutex_init(&textroom->mutex);
			janus_refcount_init(&textroom->ref, janus_textroom_room_free);
			JANUS_LOG(LOG_VERB, "Created textroom: %"SCNu64" (%s, %s, secret: %s, pin: %s)\n",
				textroom->room_id, textroom->room_name,
				textroom->is_private ? "private" : "public",
				textroom->room_secret ? textroom->room_secret : "no secret",
				textroom->room_pin ? textroom->room_pin : "no pin");
			g_hash_table_insert(rooms, janus_uint64_dup(textroom->room_id), textroom);
			cl = cl->next;
		}
		/* Done: we keep the configuration file open in case we get a "create" or "destroy" with permanent=true */
	}

	/* Show available rooms */
	janus_mutex_lock(&rooms_mutex);
	GHashTableIter iter;
	gpointer value;
	g_hash_table_iter_init(&iter, rooms);
	while (g_hash_table_iter_next(&iter, NULL, &value)) {
		janus_textroom_room *tr = value;
		JANUS_LOG(LOG_VERB, "  ::: [%"SCNu64"][%s]\n", tr->room_id, tr->room_name);
	}
	janus_mutex_unlock(&rooms_mutex);

#ifdef HAVE_LIBCURL
	curl_global_init(CURL_GLOBAL_ALL);
#endif

	GError *error = NULL;
	/* Launch the thread that will handle incoming messages */
	handler_thread = g_thread_try_new("textroom handler", janus_textroom_handler, NULL, &error);
	if(error != NULL) {
		g_atomic_int_set(&initialized, 0);
		JANUS_LOG(LOG_ERR, "Got error %d (%s) trying to launch the EchoTest handler thread...\n", error->code, error->message ? error->message : "??");
		return -1;
	}
	g_atomic_int_set(&initialized, 1);
	JANUS_LOG(LOG_INFO, "%s initialized!\n", JANUS_TEXTROOM_NAME);
	return 0;
}

void janus_textroom_destroy(void) {
	if(!g_atomic_int_get(&initialized))
		return;
	g_atomic_int_set(&stopping, 1);

	g_async_queue_push(messages, &exit_message);
	if(handler_thread != NULL) {
		g_thread_join(handler_thread);
		handler_thread = NULL;
	}

	/* FIXME We should destroy the sessions cleanly */
	janus_mutex_lock(&sessions_mutex);
	g_hash_table_destroy(sessions);
	janus_mutex_unlock(&sessions_mutex);
	janus_mutex_lock(&rooms_mutex);
	g_hash_table_destroy(rooms);
	janus_mutex_unlock(&rooms_mutex);
	g_async_queue_unref(messages);
	messages = NULL;
	sessions = NULL;

#ifdef HAVE_LIBCURL
	curl_global_cleanup();
#endif

	janus_config_destroy(config);
	g_free(admin_key);

	g_atomic_int_set(&initialized, 0);
	g_atomic_int_set(&stopping, 0);
	JANUS_LOG(LOG_INFO, "%s destroyed!\n", JANUS_TEXTROOM_NAME);
}

int janus_textroom_get_api_compatibility(void) {
	/* Important! This is what your plugin MUST always return: don't lie here or bad things will happen */
	return JANUS_PLUGIN_API_VERSION;
}

int janus_textroom_get_version(void) {
	return JANUS_TEXTROOM_VERSION;
}

const char *janus_textroom_get_version_string(void) {
	return JANUS_TEXTROOM_VERSION_STRING;
}

const char *janus_textroom_get_description(void) {
	return JANUS_TEXTROOM_DESCRIPTION;
}

const char *janus_textroom_get_name(void) {
	return JANUS_TEXTROOM_NAME;
}

const char *janus_textroom_get_author(void) {
	return JANUS_TEXTROOM_AUTHOR;
}

const char *janus_textroom_get_package(void) {
	return JANUS_TEXTROOM_PACKAGE;
}

void janus_textroom_create_session(janus_plugin_session *handle, int *error) {
	if(g_atomic_int_get(&stopping) || !g_atomic_int_get(&initialized)) {
		*error = -1;
		return;
	}
	janus_textroom_session *session = (janus_textroom_session *)g_malloc0(sizeof(janus_textroom_session));
	session->handle = handle;
	session->rooms = g_hash_table_new_full(g_int64_hash, g_int64_equal, (GDestroyNotify)g_free, (GDestroyNotify)janus_textroom_participant_dereference);
	session->destroyed = 0;
	janus_mutex_init(&session->mutex);
	janus_refcount_init(&session->ref, janus_textroom_session_free);
	g_atomic_int_set(&session->setup, 0);
	g_atomic_int_set(&session->hangingup, 0);
	handle->plugin_handle = session;
	janus_mutex_lock(&sessions_mutex);
	g_hash_table_insert(sessions, handle, session);
	janus_mutex_unlock(&sessions_mutex);

	return;
}

void janus_textroom_destroy_session(janus_plugin_session *handle, int *error) {
	if(g_atomic_int_get(&stopping) || !g_atomic_int_get(&initialized)) {
		*error = -1;
		return;
	}
	janus_textroom_session *session = (janus_textroom_session *)handle->plugin_handle;
	if(!session) {
		JANUS_LOG(LOG_ERR, "No session associated with this handle...\n");
		*error = -2;
		return;
	}
	JANUS_LOG(LOG_VERB, "Removing TextRoom session...\n");
	janus_mutex_lock(&sessions_mutex);
	janus_textroom_hangup_media(handle);
	handle->plugin_handle = NULL;
	g_hash_table_remove(sessions, handle);
	janus_mutex_unlock(&sessions_mutex);

	return;
}

json_t *janus_textroom_query_session(janus_plugin_session *handle) {
	if(g_atomic_int_get(&stopping) || !g_atomic_int_get(&initialized)) {
		return NULL;
	}
	janus_textroom_session *session = (janus_textroom_session *)handle->plugin_handle;
	if(!session) {
		JANUS_LOG(LOG_ERR, "No session associated with this handle...\n");
		return NULL;
	}
	janus_refcount_increase(&session->ref);
	/* TODO Return meaningful info: participant details, rooms they're in, etc. */
	json_t *info = json_object();
	json_object_set_new(info, "destroyed", json_integer(session->destroyed));
	janus_refcount_decrease(&session->ref);
	return info;
}

struct janus_plugin_result *janus_textroom_handle_message(janus_plugin_session *handle, char *transaction, json_t *message, json_t *jsep) {
	if(g_atomic_int_get(&stopping) || !g_atomic_int_get(&initialized))
		return janus_plugin_result_new(JANUS_PLUGIN_ERROR, g_atomic_int_get(&stopping) ? "Shutting down" : "Plugin not initialized", NULL);
	janus_textroom_session *session = (janus_textroom_session *)handle->plugin_handle;
	if(!session)
		return janus_plugin_result_new(JANUS_PLUGIN_ERROR, "No session associated with this handle", NULL);
	janus_textroom_message *msg = g_malloc0(sizeof(janus_textroom_message));

	/* Increase the reference counter for this session: we'll decrease it after we handle the message */
	janus_refcount_increase(&session->ref);

	msg->handle = handle;
	msg->transaction = transaction;
	msg->message = message;
	msg->jsep = jsep;
	g_async_queue_push(messages, msg);

	/* All the requests to this plugin are handled asynchronously */
	return janus_plugin_result_new(JANUS_PLUGIN_OK_WAIT, "I'm taking my time!", NULL);
}

void janus_textroom_setup_media(janus_plugin_session *handle) {
	JANUS_LOG(LOG_INFO, "WebRTC media is now available\n");
	if(g_atomic_int_get(&stopping) || !g_atomic_int_get(&initialized))
		return;
	janus_textroom_session *session = (janus_textroom_session *)handle->plugin_handle;
	if(!session) {
		JANUS_LOG(LOG_ERR, "No session associated with this handle...\n");
		return;
	}
	if(session->destroyed)
		return;
	g_atomic_int_set(&session->hangingup, 0);
}

void janus_textroom_incoming_rtp(janus_plugin_session *handle, int video, char *buf, int len) {
	/* We don't do audio/video */
}

void janus_textroom_incoming_rtcp(janus_plugin_session *handle, int video, char *buf, int len) {
	/* We don't do audio/video */
}

void janus_textroom_incoming_data(janus_plugin_session *handle, char *buf, int len) {
	if(handle == NULL || handle->stopped || g_atomic_int_get(&stopping) || !g_atomic_int_get(&initialized))
		return;
	/* Incoming request from this user: what should we do? */
	janus_textroom_session *session = (janus_textroom_session *)handle->plugin_handle;
	if(!session) {
		JANUS_LOG(LOG_ERR, "No session associated with this handle...\n");
		return;
	}
	if(session->destroyed)
		return;
	if(buf == NULL || len <= 0)
		return;
	char *text = g_malloc0(len+1);
	memcpy(text, buf, len);
	*(text+len) = '\0';
	JANUS_LOG(LOG_VERB, "Got a DataChannel message (%zu bytes): %s\n", strlen(text), text);
	janus_textroom_handle_incoming_request(handle, text, FALSE);
}

/* Helper method to handle incoming messages from the data channel */
void janus_textroom_handle_incoming_request(janus_plugin_session *handle, char *text, gboolean internal) {
	janus_textroom_session *session = (janus_textroom_session *)handle->plugin_handle;
	/* Parse JSON */
	json_error_t error;
	json_t *root = json_loads(text, 0, &error);
	g_free(text);
	if(!root) {
		JANUS_LOG(LOG_ERR, "Error parsing data channel message (JSON error: on line %d: %s)\n", error.line, error.text);
		return;
	}
	/* Handle request */
	int error_code = 0;
	char error_cause[512];
	JANUS_VALIDATE_JSON_OBJECT(root, transaction_parameters,
		error_code, error_cause, TRUE,
		JANUS_TEXTROOM_ERROR_MISSING_ELEMENT, JANUS_TEXTROOM_ERROR_INVALID_ELEMENT);
	const char *transaction_text = NULL;
	if(error_code != 0)
		goto error;
	json_t *request = json_object_get(root, "textroom");
	json_t *transaction = json_object_get(root, "transaction");
	const char *request_text = json_string_value(request);
	transaction_text = json_string_value(transaction);
	if(!strcasecmp(request_text, "message")) {
		JANUS_VALIDATE_JSON_OBJECT(root, message_parameters,
			error_code, error_cause, TRUE,
			JANUS_TEXTROOM_ERROR_MISSING_ELEMENT, JANUS_TEXTROOM_ERROR_INVALID_ELEMENT);
		if(error_code != 0)
			goto error;
		json_t *room = json_object_get(root, "room");
		guint64 room_id = json_integer_value(room);
		janus_mutex_lock(&rooms_mutex);
		janus_textroom_room *textroom = g_hash_table_lookup(rooms, &room_id);
		if(textroom == NULL) {
			janus_mutex_unlock(&rooms_mutex);
			JANUS_LOG(LOG_ERR, "No such room (%"SCNu64")\n", room_id);
			error_code = JANUS_TEXTROOM_ERROR_NO_SUCH_ROOM;
			g_snprintf(error_cause, 512, "No such room (%"SCNu64")", room_id);
			goto error;
		}
		janus_refcount_increase(&textroom->ref);
		janus_mutex_lock(&textroom->mutex);
		janus_mutex_unlock(&rooms_mutex);
		janus_textroom_participant *participant = g_hash_table_lookup(session->rooms, &room_id);
		if(participant == NULL) {
			janus_mutex_unlock(&textroom->mutex);
			janus_refcount_decrease(&textroom->ref);
			JANUS_LOG(LOG_ERR, "Not in room %"SCNu64"\n", room_id);
			error_code = JANUS_TEXTROOM_ERROR_NOT_IN_ROOM;
			g_snprintf(error_cause, 512, "Not in room %"SCNu64, room_id);
			goto error;
		}
		janus_refcount_increase(&participant->ref);
		json_t *username = json_object_get(root, "to");
		json_t *usernames = json_object_get(root, "tos");
		if(username && usernames) {
			janus_mutex_unlock(&textroom->mutex);
			janus_refcount_decrease(&textroom->ref);
			JANUS_LOG(LOG_ERR, "Both to and tos array provided\n");
			error_code = JANUS_TEXTROOM_ERROR_INVALID_ELEMENT;
			g_snprintf(error_cause, 512, "Both to and tos array provided");
			goto error;
		}
		json_t *text = json_object_get(root, "text");
		const char *message = json_string_value(text);
		/* Prepare outgoing message */
		json_t *msg = json_object();
		json_object_set_new(msg, "textroom", json_string("message"));
		json_object_set_new(msg, "room", json_integer(room_id));
		json_object_set_new(msg, "from", json_string(participant->username));
		time_t timer;
		time(&timer);
		struct tm *tm_info = localtime(&timer);
		char msgTime[64];
		strftime(msgTime, sizeof(msgTime), "%FT%T%z", tm_info);
		json_object_set_new(msg, "date", json_string(msgTime));
		json_object_set_new(msg, "text", json_string(message));
		if(username || usernames)
			json_object_set_new(msg, "whisper", json_true());
		char *msg_text = json_dumps(msg, json_format);
		json_decref(msg);
		/* Start preparing the response too */
		json_t *reply = json_object();
		json_object_set_new(reply, "textroom", json_string("success"));
		json_object_set_new(reply, "transaction", json_string(transaction_text));
		/* Who should we send this message to? */
		if(username) {
			/* A single user */
			json_t *sent = json_object();
			const char *to = json_string_value(username);
			JANUS_LOG(LOG_VERB, "To %s in %"SCNu64": %s\n", to, room_id, message);
			janus_textroom_participant *top = g_hash_table_lookup(textroom->participants, to);
			if(top) {
				janus_refcount_increase(&top->ref);
				gateway->relay_data(top->session->handle, msg_text, strlen(msg_text));
				janus_refcount_decrease(&top->ref);
				json_object_set_new(sent, to, json_true());
			} else {
				JANUS_LOG(LOG_WARN, "User %s is not in room %"SCNu64", failed to send message\n", to, room_id);
				json_object_set_new(sent, to, json_false());
			}
			json_object_set_new(reply, "sent", sent);
		} else if(usernames) {
			/* A limited number of users */
			json_t *sent = json_object();
			size_t i = 0;
			for(i=0; i<json_array_size(usernames); i++) {
				json_t *u = json_array_get(usernames, i);
				const char *to = json_string_value(u);
				JANUS_LOG(LOG_VERB, "To %s in %"SCNu64": %s\n", to, room_id, message);
				janus_textroom_participant *top = g_hash_table_lookup(textroom->participants, to);
				if(top) {
					janus_refcount_increase(&top->ref);
					gateway->relay_data(top->session->handle, msg_text, strlen(msg_text));
					janus_refcount_decrease(&top->ref);
					json_object_set_new(sent, to, json_true());
				} else {
					JANUS_LOG(LOG_WARN, "User %s is not in room %"SCNu64", failed to send message\n", to, room_id);
					json_object_set_new(sent, to, json_false());
				}
			}
			json_object_set_new(reply, "sent", sent);
		} else {
			/* Everybody in the room */
			JANUS_LOG(LOG_VERB, "To everybody in %"SCNu64": %s\n", room_id, message);
			if(textroom->participants) {
				GHashTableIter iter;
				gpointer value;
				g_hash_table_iter_init(&iter, textroom->participants);
				while(g_hash_table_iter_next(&iter, NULL, &value)) {
					janus_textroom_participant *top = value;
					JANUS_LOG(LOG_VERB, "  >> To %s in %"SCNu64": %s\n", top->username, room_id, message);
					janus_refcount_increase(&top->ref);
					gateway->relay_data(top->session->handle, msg_text, strlen(msg_text));
					janus_refcount_decrease(&top->ref);
				}
			}
#ifdef HAVE_LIBCURL
			/* Is there a backend waiting for this message too? */
			if(textroom->http_backend) {
				/* Prepare the libcurl context */
				CURLcode res;
				CURL *curl = curl_easy_init();
				if(curl == NULL) {
					JANUS_LOG(LOG_ERR, "Error initializing CURL context\n");
				} else {
					curl_easy_setopt(curl, CURLOPT_URL, textroom->http_backend);
					struct curl_slist *headers = NULL;
					headers = curl_slist_append(headers, "Accept: application/json");
					headers = curl_slist_append(headers, "Content-Type: application/json");
					headers = curl_slist_append(headers, "charsets: utf-8");
					curl_easy_setopt(curl, CURLOPT_HTTPHEADER, headers);
					curl_easy_setopt(curl, CURLOPT_POSTFIELDS, msg_text);
					curl_easy_setopt(curl, CURLOPT_WRITEFUNCTION, janus_textroom_write_data);
					/* Send the request */
					res = curl_easy_perform(curl);
					if(res != CURLE_OK) {
						JANUS_LOG(LOG_ERR, "Couldn't relay event to the backend: %s\n", curl_easy_strerror(res));
					} else {
						JANUS_LOG(LOG_DBG, "Event sent!\n");
					}
				}
			}
#endif
		}
<<<<<<< HEAD
		janus_refcount_decrease(&participant->ref);
		g_free(msg_text);
=======
		free(msg_text);
>>>>>>> df5b546d
		janus_mutex_unlock(&textroom->mutex);
		janus_refcount_decrease(&textroom->ref);
		/* By default we send a confirmation back to the user that sent this message:
		 * if the user passed an ack=false, though, we don't do that */
		json_t *ack = json_object_get(root, "ack");
		if(!internal && (ack == NULL || json_is_true(ack))) {
			/* Send response back */
			char *reply_text = json_dumps(reply, json_format);
			gateway->relay_data(handle, reply_text, strlen(reply_text));
			free(reply_text);
		}
		json_decref(reply);
	} else if(!strcasecmp(request_text, "join")) {
		JANUS_VALIDATE_JSON_OBJECT(root, join_parameters,
			error_code, error_cause, TRUE,
			JANUS_TEXTROOM_ERROR_MISSING_ELEMENT, JANUS_TEXTROOM_ERROR_INVALID_ELEMENT);
		if(error_code != 0)
			goto error;
		json_t *room = json_object_get(root, "room");
		guint64 room_id = json_integer_value(room);
		janus_mutex_lock(&rooms_mutex);
		janus_textroom_room *textroom = g_hash_table_lookup(rooms, &room_id);
		if(textroom == NULL) {
			janus_mutex_unlock(&rooms_mutex);
			JANUS_LOG(LOG_ERR, "No such room (%"SCNu64")\n", room_id);
			error_code = JANUS_TEXTROOM_ERROR_NO_SUCH_ROOM;
			g_snprintf(error_cause, 512, "No such room (%"SCNu64")", room_id);
			goto error;
		}
		janus_refcount_increase(&textroom->ref);
		janus_mutex_lock(&textroom->mutex);
		janus_mutex_unlock(&rooms_mutex);
		janus_mutex_lock(&session->mutex);
		if(g_hash_table_lookup(session->rooms, &room_id) != NULL) {
			janus_mutex_unlock(&session->mutex);
			janus_mutex_unlock(&textroom->mutex);
			janus_refcount_decrease(&textroom->ref);
			JANUS_LOG(LOG_ERR, "Already in room %"SCNu64"\n", room_id);
			error_code = JANUS_TEXTROOM_ERROR_ALREADY_IN_ROOM;
			g_snprintf(error_cause, 512, "Already in room %"SCNu64, room_id);
			goto error;
		}
		json_t *username = json_object_get(root, "username");
		const char *username_text = json_string_value(username);
		janus_textroom_participant *participant = g_hash_table_lookup(textroom->participants, username_text);
		if(participant != NULL) {
			janus_mutex_unlock(&session->mutex);
			janus_mutex_unlock(&textroom->mutex);
			janus_refcount_decrease(&textroom->ref);
			JANUS_LOG(LOG_ERR, "Username already taken\n");
			error_code = JANUS_TEXTROOM_ERROR_USERNAME_EXISTS;
			g_snprintf(error_cause, 512, "Username already taken");
			goto error;
		}
		json_t *display = json_object_get(root, "display");
		const char *display_text = json_string_value(display);
		/* Create a participant instance */
		participant = g_malloc0(sizeof(janus_textroom_participant));
		participant->session = session;
		participant->room = textroom;
		participant->username = g_strdup(username_text);
		participant->display = display_text ? g_strdup(display_text) : NULL;
		participant->destroyed = 0;
		janus_mutex_init(&participant->mutex);
		janus_refcount_init(&participant->ref, janus_textroom_participant_free);
		janus_refcount_increase(&participant->ref);
		g_hash_table_insert(session->rooms, janus_uint64_dup(textroom->room_id), participant);
		janus_refcount_increase(&participant->ref);
		g_hash_table_insert(textroom->participants, participant->username, participant);
		/* Notify all participants */
		JANUS_LOG(LOG_VERB, "Notifying all participants about the new join\n");
		json_t *list = json_array();
		if(textroom->participants) {
			/* Prepare event */
			json_t *event = json_object();
			json_object_set_new(event, "textroom", json_string("join"));
			json_object_set_new(event, "room", json_integer(textroom->room_id));
			json_object_set_new(event, "username", json_string(username_text));
			if(display_text != NULL)
				json_object_set_new(event, "display", json_string(display_text));
			char *event_text = json_dumps(event, json_format);
			json_decref(event);
			gateway->relay_data(handle, event_text, strlen(event_text));
			/* Broadcast */
			GHashTableIter iter;
			gpointer value;
			g_hash_table_iter_init(&iter, textroom->participants);
			while(g_hash_table_iter_next(&iter, NULL, &value)) {
				janus_textroom_participant *top = value;
				if(top == participant)
					continue;	/* Skip us */
				janus_refcount_increase(&top->ref);
				JANUS_LOG(LOG_VERB, "  >> To %s in %"SCNu64"\n", top->username, room_id);
				gateway->relay_data(top->session->handle, event_text, strlen(event_text));
				/* Take note of this user */
				json_t *p = json_object();
				json_object_set_new(p, "username", json_string(top->username));
				if(top->display != NULL)
					json_object_set_new(p, "display", json_string(top->display));
				json_array_append_new(list, p);
				janus_refcount_decrease(&top->ref);
			}
			free(event_text);
		}
		janus_mutex_unlock(&session->mutex);
		janus_mutex_unlock(&textroom->mutex);
		janus_refcount_decrease(&textroom->ref);
		if(!internal) {
			/* Send response back */
			json_t *reply = json_object();
			json_object_set_new(reply, "textroom", json_string("success"));
			json_object_set_new(reply, "transaction", json_string(transaction_text));
			json_object_set_new(reply, "participants", list);
			char *reply_text = json_dumps(reply, json_format);
			json_decref(reply);
			gateway->relay_data(handle, reply_text, strlen(reply_text));
			free(reply_text);
		}
	} else if(!strcasecmp(request_text, "leave")) {
		JANUS_VALIDATE_JSON_OBJECT(root, room_parameters,
			error_code, error_cause, TRUE,
			JANUS_TEXTROOM_ERROR_MISSING_ELEMENT, JANUS_TEXTROOM_ERROR_INVALID_ELEMENT);
		if(error_code != 0)
			goto error;
		json_t *room = json_object_get(root, "room");
		guint64 room_id = json_integer_value(room);
		janus_mutex_lock(&rooms_mutex);
		janus_textroom_room *textroom = g_hash_table_lookup(rooms, &room_id);
		if(textroom == NULL) {
			janus_mutex_unlock(&rooms_mutex);
			JANUS_LOG(LOG_ERR, "No such room (%"SCNu64")\n", room_id);
			error_code = JANUS_TEXTROOM_ERROR_NO_SUCH_ROOM;
			g_snprintf(error_cause, 512, "No such room (%"SCNu64")", room_id);
			goto error;
		}
		janus_refcount_increase(&textroom->ref);
		janus_mutex_lock(&textroom->mutex);
		janus_mutex_unlock(&rooms_mutex);
		janus_mutex_lock(&session->mutex);
		janus_textroom_participant *participant = g_hash_table_lookup(session->rooms, &room_id);
		if(participant == NULL) {
			janus_mutex_unlock(&session->mutex);
			janus_mutex_unlock(&textroom->mutex);
			janus_refcount_decrease(&textroom->ref);
			JANUS_LOG(LOG_ERR, "Not in room %"SCNu64"\n", room_id);
			error_code = JANUS_TEXTROOM_ERROR_NOT_IN_ROOM;
			g_snprintf(error_cause, 512, "Not in room %"SCNu64, room_id);
			goto error;
		}
		janus_refcount_increase(&participant->ref);
		g_hash_table_remove(session->rooms, &room_id);
		g_hash_table_remove(textroom->participants, participant->username);
		participant->session = NULL;
		participant->room = NULL;
		/* Notify all participants */
		JANUS_LOG(LOG_VERB, "Notifying all participants about the new leave\n");
		if(textroom->participants) {
			/* Prepare event */
			json_t *event = json_object();
			json_object_set_new(event, "textroom", json_string("leave"));
			json_object_set_new(event, "room", json_integer(textroom->room_id));
			json_object_set_new(event, "username", json_string(participant->username));
			char *event_text = json_dumps(event, json_format);
			json_decref(event);
			gateway->relay_data(handle, event_text, strlen(event_text));
			/* Broadcast */
			GHashTableIter iter;
			gpointer value;
			g_hash_table_iter_init(&iter, textroom->participants);
			while(g_hash_table_iter_next(&iter, NULL, &value)) {
				janus_textroom_participant *top = value;
				if(top == participant)
					continue;	/* Skip us */
				janus_refcount_increase(&top->ref);
				JANUS_LOG(LOG_VERB, "  >> To %s in %"SCNu64"\n", top->username, room_id);
				gateway->relay_data(top->session->handle, event_text, strlen(event_text));
				janus_refcount_decrease(&top->ref);
			}
			free(event_text);
		}
		janus_refcount_decrease(&participant->ref);
		janus_mutex_unlock(&session->mutex);
		janus_mutex_unlock(&textroom->mutex);
		janus_refcount_decrease(&textroom->ref);
		janus_textroom_participant_destroy(participant);
		if(!internal) {
			/* Send response back */
			json_t *reply = json_object();
			json_object_set_new(reply, "textroom", json_string("success"));
			json_object_set_new(reply, "transaction", json_string(transaction_text));
			char *reply_text = json_dumps(reply, json_format);
			json_decref(reply);
			gateway->relay_data(handle, reply_text, strlen(reply_text));
			free(reply_text);
		}
	} else if(!strcasecmp(request_text, "list")) {
		/* List all rooms (but private ones) and their details (except for the secret, of course...) */
		json_t *list = json_array();
		JANUS_LOG(LOG_VERB, "Request for the list for all video rooms\n");
		janus_mutex_lock(&rooms_mutex);
		GHashTableIter iter;
		gpointer value;
		g_hash_table_iter_init(&iter, rooms);
		while(g_hash_table_iter_next(&iter, NULL, &value)) {
			janus_textroom_room *room = value;
			if(!room)
				continue;
			janus_refcount_increase(&room->ref);
			janus_mutex_lock(&room->mutex);
			if(room->is_private) {
				/* Skip private room */
				JANUS_LOG(LOG_VERB, "Skipping private room '%s'\n", room->room_name);
				janus_mutex_unlock(&room->mutex);
				janus_refcount_decrease(&room->ref);
				continue;
			}
			json_t *rl = json_object();
			json_object_set_new(rl, "room", json_integer(room->room_id));
			json_object_set_new(rl, "description", json_string(room->room_name));
			/* TODO: Possibly list participant details... or make it a separate API call for a specific room */
			json_object_set_new(rl, "num_participants", json_integer(g_hash_table_size(room->participants)));
			json_array_append_new(list, rl);
			janus_mutex_unlock(&room->mutex);
			janus_refcount_decrease(&room->ref);
		}
		janus_mutex_unlock(&rooms_mutex);
		if(!internal) {
			/* Send response back */
			json_t *reply = json_object();
			json_object_set_new(reply, "textroom", json_string("success"));
			json_object_set_new(reply, "transaction", json_string(transaction_text));
			json_object_set_new(reply, "list", list);
			char *reply_text = json_dumps(reply, json_format);
			json_decref(reply);
			gateway->relay_data(handle, reply_text, strlen(reply_text));
			free(reply_text);
		}
	} else if(!strcasecmp(request_text, "create")) {
		JANUS_VALIDATE_JSON_OBJECT(root, create_parameters,
			error_code, error_cause, TRUE,
			JANUS_TEXTROOM_ERROR_MISSING_ELEMENT, JANUS_TEXTROOM_ERROR_INVALID_ELEMENT);
		if(error_code != 0)
			goto error;
		if(admin_key != NULL) {
			/* An admin key was specified: make sure it was provided, and that it's valid */
			JANUS_VALIDATE_JSON_OBJECT(root, adminkey_parameters,
				error_code, error_cause, TRUE,
				JANUS_TEXTROOM_ERROR_MISSING_ELEMENT, JANUS_TEXTROOM_ERROR_INVALID_ELEMENT);
			if(error_code != 0)
				goto error;
			JANUS_CHECK_SECRET(admin_key, root, "admin_key", error_code, error_cause,
				JANUS_TEXTROOM_ERROR_MISSING_ELEMENT, JANUS_TEXTROOM_ERROR_INVALID_ELEMENT, JANUS_TEXTROOM_ERROR_UNAUTHORIZED);
			if(error_code != 0)
				goto error;
		}
		json_t *room = json_object_get(root, "room");
		json_t *desc = json_object_get(root, "description");
		json_t *is_private = json_object_get(root, "is_private");
		json_t *secret = json_object_get(root, "secret");
		json_t *pin = json_object_get(root, "pin");
		json_t *post = json_object_get(root, "post");
		json_t *permanent = json_object_get(root, "permanent");
		gboolean save = permanent ? json_is_true(permanent) : FALSE;
		if(save && config == NULL) {
			JANUS_LOG(LOG_ERR, "No configuration file, can't create permanent room\n");
			error_code = JANUS_TEXTROOM_ERROR_UNKNOWN_ERROR;
			g_snprintf(error_cause, 512, "No configuration file, can't create permanent room");
			goto error;
		}
		guint64 room_id = 0;
		room_id = json_integer_value(room);
		if(room_id == 0) {
			JANUS_LOG(LOG_WARN, "Desired room ID is 0, which is not allowed... picking random ID instead\n");
		}
		janus_mutex_lock(&rooms_mutex);
		if(room_id > 0) {
			/* Let's make sure the room doesn't exist already */
			if(g_hash_table_lookup(rooms, &room_id) != NULL) {
				/* It does... */
				janus_mutex_unlock(&rooms_mutex);
				JANUS_LOG(LOG_ERR, "Room %"SCNu64" already exists!\n", room_id);
				error_code = JANUS_TEXTROOM_ERROR_ROOM_EXISTS;
				g_snprintf(error_cause, 512, "Room %"SCNu64" already exists", room_id);
				goto error;
			}
		}
		/* Create the text room */
		janus_textroom_room *textroom = g_malloc0(sizeof(janus_textroom_room));
		/* Generate a random ID */
		if(room_id == 0) {
			while(room_id == 0) {
				room_id = janus_random_uint64();
				if(g_hash_table_lookup(rooms, &room_id) != NULL) {
					/* Room ID already taken, try another one */
					room_id = 0;
				}
			}
		}
		textroom->room_id = room_id;
		char *description = NULL;
		if(desc != NULL && strlen(json_string_value(desc)) > 0) {
			description = g_strdup(json_string_value(desc));
		} else {
			char roomname[255];
			g_snprintf(roomname, 255, "Room %"SCNu64"", textroom->room_id);
			description = g_strdup(roomname);
		}
		textroom->room_name = description;
		textroom->is_private = is_private ? json_is_true(is_private) : FALSE;
		if(secret)
			textroom->room_secret = g_strdup(json_string_value(secret));
		if(pin)
			textroom->room_pin = g_strdup(json_string_value(pin));
		if(post) {
#ifdef HAVE_LIBCURL
			/* FIXME Should we check if this is a valid HTTP address? */
			textroom->http_backend = g_strdup(json_string_value(post));
#else
			JANUS_LOG(LOG_WARN, "HTTP backend specified, but libcurl support was not built in...\n");
#endif
		}
		textroom->participants = g_hash_table_new(g_str_hash, g_str_equal);
		textroom->destroyed = 0;
		janus_mutex_init(&textroom->mutex);
		janus_refcount_init(&textroom->ref, janus_textroom_room_free);
		g_hash_table_insert(rooms, janus_uint64_dup(textroom->room_id), textroom);
		JANUS_LOG(LOG_VERB, "Created textroom: %"SCNu64" (%s, %s, secret: %s, pin: %s)\n",
			textroom->room_id, textroom->room_name,
			textroom->is_private ? "private" : "public",
			textroom->room_secret ? textroom->room_secret : "no secret",
			textroom->room_pin ? textroom->room_pin : "no pin");
		if(save) {
			/* This room is permanent: save to the configuration file too
			 * FIXME: We should check if anything fails... */
			JANUS_LOG(LOG_VERB, "Saving room %"SCNu64" permanently in config file\n", textroom->room_id);
			janus_mutex_lock(&config_mutex);
			char cat[BUFSIZ];
			/* The room ID is the category */
			g_snprintf(cat, BUFSIZ, "%"SCNu64, textroom->room_id);
			janus_config_add_category(config, cat);
			/* Now for the values */
			janus_config_add_item(config, cat, "description", textroom->room_name);
			if(textroom->is_private)
				janus_config_add_item(config, cat, "is_private", "yes");
			if(textroom->room_secret)
				janus_config_add_item(config, cat, "secret", textroom->room_secret);
			if(textroom->room_pin)
				janus_config_add_item(config, cat, "pin", textroom->room_pin);
			if(textroom->http_backend)
				janus_config_add_item(config, cat, "post", textroom->http_backend);
			/* Save modified configuration */
			janus_config_save(config, config_folder, JANUS_TEXTROOM_PACKAGE);
			janus_mutex_unlock(&config_mutex);
		}
		/* Show updated rooms list */
		GHashTableIter iter;
		gpointer value;
		g_hash_table_iter_init(&iter, rooms);
		while (g_hash_table_iter_next(&iter, NULL, &value)) {
			janus_textroom_room *tr = value;
			JANUS_LOG(LOG_VERB, "  ::: [%"SCNu64"][%s]\n", tr->room_id, tr->room_name);
		}
		janus_mutex_unlock(&rooms_mutex);
		if(!internal) {
			/* Send response back */
			json_t *reply = json_object();
			json_object_set_new(reply, "textroom", json_string("success"));
			json_object_set_new(reply, "transaction", json_string(transaction_text));
			json_object_set_new(reply, "room", json_integer(textroom->room_id));
			char *reply_text = json_dumps(reply, json_format);
			json_decref(reply);
			gateway->relay_data(handle, reply_text, strlen(reply_text));
			free(reply_text);
		}
	} else if(!strcasecmp(request_text, "exists")) {
		JANUS_VALIDATE_JSON_OBJECT(root, room_parameters,
			error_code, error_cause, TRUE,
			JANUS_TEXTROOM_ERROR_MISSING_ELEMENT, JANUS_TEXTROOM_ERROR_INVALID_ELEMENT);
		if(error_code != 0)
			goto error;
		json_t *room = json_object_get(root, "room");
		guint64 room_id = json_integer_value(room);
		janus_mutex_lock(&rooms_mutex);
		gboolean room_exists = g_hash_table_contains(rooms, &room_id);
		janus_mutex_unlock(&rooms_mutex);
		if(!internal) {
			/* Send response back */
			json_t *reply = json_object();
			json_object_set_new(reply, "textroom", json_string("success"));
			json_object_set_new(reply, "room", json_integer(room_id));
			json_object_set_new(reply, "exists", room_exists ? json_true() : json_false());
			json_object_set_new(reply, "transaction", json_string(transaction_text));
			char *reply_text = json_dumps(reply, json_format);
			json_decref(reply);
			gateway->relay_data(handle, reply_text, strlen(reply_text));
			free(reply_text);
		}
	} else if(!strcasecmp(request_text, "destroy")) {
		JANUS_VALIDATE_JSON_OBJECT(root, room_parameters,
			error_code, error_cause, TRUE,
			JANUS_TEXTROOM_ERROR_MISSING_ELEMENT, JANUS_TEXTROOM_ERROR_INVALID_ELEMENT);
		if(error_code != 0)
			goto error;
		json_t *room = json_object_get(root, "room");
		json_t *permanent = json_object_get(root, "permanent");
		gboolean save = permanent ? json_is_true(permanent) : FALSE;
		if(save && config == NULL) {
			JANUS_LOG(LOG_ERR, "No configuration file, can't destroy room permanently\n");
			error_code = JANUS_TEXTROOM_ERROR_UNKNOWN_ERROR;
			g_snprintf(error_cause, 512, "No configuration file, can't destroy room permanently");
			goto error;
		}
		guint64 room_id = json_integer_value(room);
		janus_mutex_lock(&rooms_mutex);
		janus_textroom_room *textroom = g_hash_table_lookup(rooms, &room_id);
		if(textroom == NULL) {
			janus_mutex_unlock(&rooms_mutex);
			JANUS_LOG(LOG_ERR, "No such room (%"SCNu64")\n", room_id);
			error_code = JANUS_TEXTROOM_ERROR_NO_SUCH_ROOM;
			g_snprintf(error_cause, 512, "No such room (%"SCNu64")", room_id);
			goto error;
		}
		janus_refcount_increase(&textroom->ref);
		janus_mutex_lock(&textroom->mutex);
		/* A secret may be required for this action */
		JANUS_CHECK_SECRET(textroom->room_secret, root, "secret", error_code, error_cause,
			JANUS_TEXTROOM_ERROR_MISSING_ELEMENT, JANUS_TEXTROOM_ERROR_INVALID_ELEMENT, JANUS_TEXTROOM_ERROR_UNAUTHORIZED);
		if(error_code != 0) {
			janus_mutex_unlock(&textroom->mutex);
			janus_mutex_unlock(&rooms_mutex);
			janus_refcount_decrease(&textroom->ref);
			goto error;
		}
		/* Remove room */
		g_hash_table_remove(rooms, &room_id);
		if(save) {
			/* This change is permanent: save to the configuration file too
			 * FIXME: We should check if anything fails... */
			JANUS_LOG(LOG_VERB, "Destroying room %"SCNu64" permanently in config file\n", room_id);
			janus_mutex_lock(&config_mutex);
			char cat[BUFSIZ];
			/* The room ID is the category */
			g_snprintf(cat, BUFSIZ, "%"SCNu64, room_id);
			janus_config_remove_category(config, cat);
			/* Save modified configuration */
			janus_config_save(config, config_folder, JANUS_TEXTROOM_PACKAGE);
			janus_mutex_unlock(&config_mutex);
		}
		/* Notify all participants */
		JANUS_LOG(LOG_VERB, "Notifying all participants about the destroy\n");
		if(textroom->participants) {
			/* Prepare event */
			json_t *event = json_object();
			json_object_set_new(event, "textroom", json_string("destroyed"));
			json_object_set_new(event, "room", json_integer(textroom->room_id));
			char *event_text = json_dumps(event, json_format);
			json_decref(event);
			gateway->relay_data(handle, event_text, strlen(event_text));
			/* Broadcast */
			GHashTableIter iter;
			gpointer value;
			g_hash_table_iter_init(&iter, textroom->participants);
			while(g_hash_table_iter_next(&iter, NULL, &value)) {
				janus_textroom_participant *top = value;
				janus_refcount_increase(&top->ref);
				JANUS_LOG(LOG_VERB, "  >> To %s in %"SCNu64"\n", top->username, room_id);
				gateway->relay_data(top->session->handle, event_text, strlen(event_text));
				janus_mutex_unlock(&top->session->mutex);
				g_hash_table_remove(top->session->rooms, &room_id);
				janus_mutex_unlock(&top->session->mutex);
				janus_refcount_decrease(&top->ref);
				janus_textroom_participant_destroy(top);
			}
			free(event_text);
		}
		janus_mutex_unlock(&textroom->mutex);
		janus_mutex_unlock(&rooms_mutex);
		janus_refcount_decrease(&textroom->ref);
		if(!internal) {
			/* Send response back */
			json_t *reply = json_object();
			json_object_set_new(reply, "textroom", json_string("success"));
			json_object_set_new(reply, "transaction", json_string(transaction_text));
			char *reply_text = json_dumps(reply, json_format);
			json_decref(reply);
			gateway->relay_data(handle, reply_text, strlen(reply_text));
			free(reply_text);
		}
	} else {
		JANUS_LOG(LOG_ERR, "Unsupported request %s\n", request_text);
		error_code = JANUS_TEXTROOM_ERROR_INVALID_REQUEST;
		g_snprintf(error_cause, 512, "Unsupported request %s", request_text);
		goto error;
	}

	json_decref(root);
	return;

error:
		{
			if(!internal) {
				/* Prepare JSON error response */
				json_t *reply = json_object();
				json_object_set_new(reply, "textroom", json_string("error"));
				if(transaction_text)
					json_object_set_new(reply, "transaction", json_string(transaction_text));
				json_object_set_new(reply, "error_code", json_integer(error_code));
				json_object_set_new(reply, "error", json_string(error_cause));
				char *reply_text = json_dumps(reply, json_format);
				json_decref(reply);
				gateway->relay_data(handle, reply_text, strlen(reply_text));
				free(reply_text);
			}
			if(root != NULL)
				json_decref(root);
		}
}

void janus_textroom_slow_link(janus_plugin_session *handle, int uplink, int video) {
	/* We don't do audio/video */
}

void janus_textroom_hangup_media(janus_plugin_session *handle) {
	JANUS_LOG(LOG_INFO, "No WebRTC media anymore\n");
	if(g_atomic_int_get(&stopping) || !g_atomic_int_get(&initialized))
		return;
	janus_textroom_session *session = (janus_textroom_session *)handle->plugin_handle;
	if(!session) {
		JANUS_LOG(LOG_ERR, "No session associated with this handle...\n");
		return;
	}
	if(session->destroyed)
		return;
	if(g_atomic_int_add(&session->hangingup, 1))
		return;
	/* Get rid of all participants */
	janus_mutex_lock(&session->mutex);
	GList *list = NULL;
	if(session->rooms) {
		GHashTableIter iter;
		gpointer value;
		g_hash_table_iter_init(&iter, session->rooms);
		while(g_hash_table_iter_next(&iter, NULL, &value)) {
			janus_textroom_participant *p = value;
			janus_mutex_lock(&p->mutex);
			if(p->room)
				list = g_list_append(list, janus_uint64_dup(p->room->room_id));
			janus_mutex_unlock(&p->mutex);
		}
		janus_mutex_unlock(&rooms_mutex);
	}
	janus_mutex_unlock(&session->mutex);
	JANUS_LOG(LOG_VERB, "Leaving %d rooms\n", g_list_length(list));
	char request[100];
	GList *first = list;
	while(list) {
		guint64 room_id = *((guint64 *)list->data);
		g_snprintf(request, sizeof(request), "{\"textroom\":\"leave\",\"transaction\":\"internal\",\"room\":%"SCNu64"}", room_id);
		janus_textroom_handle_incoming_request(handle, g_strdup(request), TRUE);
		list = list->next;
	}
	g_list_free_full(first, (GDestroyNotify)g_free);
}

/* Thread to handle incoming messages */
static void *janus_textroom_handler(void *data) {
	JANUS_LOG(LOG_VERB, "Joining TextRoom handler thread\n");
	janus_textroom_message *msg = NULL;
	int error_code = 0;
	char *error_cause = g_malloc0(512);
	json_t *root = NULL;
	gboolean do_offer = FALSE;
	while(g_atomic_int_get(&initialized) && !g_atomic_int_get(&stopping)) {
		msg = g_async_queue_pop(messages);
		if(msg == NULL)
			continue;
		if(msg == &exit_message)
			break;
		if(msg->handle == NULL) {
			janus_textroom_message_free(msg);
			continue;
		}
		janus_textroom_session *session = NULL;
		janus_mutex_lock(&sessions_mutex);
		if(g_hash_table_lookup(sessions, msg->handle) != NULL ) {
			session = (janus_textroom_session *)msg->handle->plugin_handle;
		}
		janus_mutex_unlock(&sessions_mutex);
		if(!session) {
			JANUS_LOG(LOG_ERR, "No session associated with this handle...\n");
			janus_textroom_message_free(msg);
			continue;
		}
		if(session->destroyed) {
			janus_textroom_message_free(msg);
			continue;
		}
		/* Handle request */
		error_code = 0;
		root = msg->message;
		if(msg->message == NULL) {
			JANUS_LOG(LOG_ERR, "No message??\n");
			error_code = JANUS_TEXTROOM_ERROR_NO_MESSAGE;
			g_snprintf(error_cause, 512, "%s", "No message??");
			goto error;
		}
		if(!json_is_object(root)) {
			JANUS_LOG(LOG_ERR, "JSON error: not an object\n");
			error_code = JANUS_TEXTROOM_ERROR_INVALID_JSON;
			g_snprintf(error_cause, 512, "JSON error: not an object");
			goto error;
		}
		/* Parse request */
		JANUS_VALIDATE_JSON_OBJECT(root, request_parameters,
			error_code, error_cause, TRUE,
			JANUS_TEXTROOM_ERROR_MISSING_ELEMENT, JANUS_TEXTROOM_ERROR_INVALID_ELEMENT);
		if(error_code != 0)
			goto error;
		json_t *request = json_object_get(root, "request");
		const char *request_text = json_string_value(request);
		if(!strcasecmp(request_text, "setup")) {
			if(!g_atomic_int_compare_and_exchange(&session->setup, 0, 1)) {
				JANUS_LOG(LOG_ERR, "PeerConnection already setup\n");
				error_code = JANUS_TEXTROOM_ERROR_ALREADY_SETUP;
				g_snprintf(error_cause, 512, "PeerConnection already setup");
				goto error;
			}
			do_offer = TRUE;
		} else if(!strcasecmp(request_text, "ack")) {
			/* The peer send their answer back: do nothing */
			do_offer = FALSE;
		} else {
			JANUS_LOG(LOG_VERB, "Unknown request '%s'\n", request_text);
			error_code = JANUS_TEXTROOM_ERROR_INVALID_REQUEST;
			g_snprintf(error_cause, 512, "Unknown request '%s'", request_text);
			goto error;
		}

		/* Prepare JSON event */
		json_t *event = json_object();
		json_object_set_new(event, "textroom", json_string("event"));
		json_object_set_new(event, "result", json_string("ok"));
		if(!do_offer) {
			int ret = gateway->push_event(msg->handle, &janus_textroom_plugin, msg->transaction, event, NULL);
			JANUS_LOG(LOG_VERB, "  >> Pushing event: %d (%s)\n", ret, janus_get_api_error(ret));
		} else {
			/* Send an offer */
			char sdp[500];
			g_snprintf(sdp, sizeof(sdp), sdp_template,
				janus_get_real_time(),			/* We need current time here */
				janus_get_real_time());			/* We need current time here */
			json_t *jsep = json_pack("{ssss}", "type", "offer", "sdp", sdp);
			/* How long will the gateway take to push the event? */
			g_atomic_int_set(&session->hangingup, 0);
			gint64 start = janus_get_monotonic_time();
			int res = gateway->push_event(msg->handle, &janus_textroom_plugin, msg->transaction, event, jsep);
			JANUS_LOG(LOG_VERB, "  >> Pushing event: %d (took %"SCNu64" us)\n",
				res, janus_get_monotonic_time()-start);
			json_decref(jsep);
		}
		json_decref(event);
		janus_textroom_message_free(msg);
		continue;

error:
		{
			/* Prepare JSON error event */
			json_t *event = json_object();
			json_object_set_new(event, "textroom", json_string("error"));
			json_object_set_new(event, "error_code", json_integer(error_code));
			json_object_set_new(event, "error", json_string(error_cause));
			int ret = gateway->push_event(msg->handle, &janus_textroom_plugin, msg->transaction, event, NULL);
			JANUS_LOG(LOG_VERB, "  >> Pushing event: %d (%s)\n", ret, janus_get_api_error(ret));
			json_decref(event);
			janus_textroom_message_free(msg);
		}
	}
	g_free(error_cause);
	JANUS_LOG(LOG_VERB, "Leaving TextRoom handler thread\n");
	return NULL;
}<|MERGE_RESOLUTION|>--- conflicted
+++ resolved
@@ -812,12 +812,8 @@
 			}
 #endif
 		}
-<<<<<<< HEAD
 		janus_refcount_decrease(&participant->ref);
-		g_free(msg_text);
-=======
 		free(msg_text);
->>>>>>> df5b546d
 		janus_mutex_unlock(&textroom->mutex);
 		janus_refcount_decrease(&textroom->ref);
 		/* By default we send a confirmation back to the user that sent this message:
