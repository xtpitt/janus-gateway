/*! \file   janus.c
 * \author Lorenzo Miniero <lorenzo@meetecho.com>
 * \copyright GNU General Public License v3
 * \brief  Janus core
 * \details Implementation of the gateway core. This code takes care of
 * the gateway initialization (command line/configuration) and setup,
 * and makes use of the available transport plugins (by default HTTP,
 * WebSockets, RabbitMQ, if compiled) and Janus protocol (a JSON-based
 * protocol) to interact with the applications, whether they're web based
 * or not. The core also takes care of bridging peers and plugins
 * accordingly, in terms of both messaging and real-time media transfer
 * via WebRTC.
 *
 * \ingroup core
 * \ref core
 */

#include <dlfcn.h>
#include <dirent.h>
#include <net/if.h>
#include <netdb.h>
#include <signal.h>
#include <getopt.h>
#include <sys/resource.h>
#include <sys/stat.h>
#include <fcntl.h>
#include <poll.h>

#include "janus.h"
#include "version.h"
#include "cmdline.h"
#include "config.h"
#include "apierror.h"
#include "debug.h"
#include "ip-utils.h"
#include "rtcp.h"
#include "auth.h"
#include "record.h"
#include "events.h"


#define JANUS_NAME				"Janus WebRTC Gateway"
#define JANUS_AUTHOR			"Meetecho s.r.l."
#define JANUS_SERVER_NAME		"MyJanusInstance"

#ifdef __MACH__
#define SHLIB_EXT "0.dylib"
#else
#define SHLIB_EXT ".so"
#endif


static janus_config *config = NULL;
static char *config_file = NULL;
static char *configs_folder = NULL;

static GHashTable *transports = NULL;
static GHashTable *transports_so = NULL;

static GHashTable *eventhandlers = NULL;
static GHashTable *eventhandlers_so = NULL;

static GHashTable *plugins = NULL;
static GHashTable *plugins_so = NULL;


/* Daemonization */
static gboolean daemonize = FALSE;
static int pipefd[2];


#ifdef REFCOUNT_DEBUG
/* Reference counters debugging */
GHashTable *counters = NULL;
janus_mutex counters_mutex;
#endif


/* API secrets */
static char *api_secret = NULL, *admin_api_secret = NULL;

/* JSON parameters */
static int janus_process_error_string(janus_request *request, uint64_t session_id, const char *transaction, gint error, gchar *error_string);

static struct janus_json_parameter incoming_request_parameters[] = {
	{"transaction", JSON_STRING, JANUS_JSON_PARAM_REQUIRED},
	{"janus", JSON_STRING, JANUS_JSON_PARAM_REQUIRED},
	{"id", JSON_INTEGER, JANUS_JSON_PARAM_POSITIVE}
};
static struct janus_json_parameter attach_parameters[] = {
	{"plugin", JSON_STRING, JANUS_JSON_PARAM_REQUIRED},
	{"opaque_id", JSON_STRING, 0},
};
static struct janus_json_parameter body_parameters[] = {
	{"body", JSON_OBJECT, JANUS_JSON_PARAM_REQUIRED}
};
static struct janus_json_parameter jsep_parameters[] = {
	{"type", JSON_STRING, JANUS_JSON_PARAM_REQUIRED},
	{"trickle", JANUS_JSON_BOOL, 0},
	{"sdp", JSON_STRING, JANUS_JSON_PARAM_REQUIRED}
};
static struct janus_json_parameter add_token_parameters[] = {
	{"token", JSON_STRING, JANUS_JSON_PARAM_REQUIRED},
	{"plugins", JSON_ARRAY, 0}
};
static struct janus_json_parameter token_parameters[] = {
	{"token", JSON_STRING, JANUS_JSON_PARAM_REQUIRED}
};
static struct janus_json_parameter admin_parameters[] = {
	{"transaction", JSON_STRING, JANUS_JSON_PARAM_REQUIRED},
	{"janus", JSON_STRING, JANUS_JSON_PARAM_REQUIRED}
};
static struct janus_json_parameter debug_parameters[] = {
	{"debug", JANUS_JSON_BOOL, JANUS_JSON_PARAM_REQUIRED}
};
static struct janus_json_parameter timeout_parameters[] = {
	{"timeout", JSON_INTEGER, JANUS_JSON_PARAM_REQUIRED | JANUS_JSON_PARAM_POSITIVE}
};
static struct janus_json_parameter level_parameters[] = {
	{"level", JSON_INTEGER, JANUS_JSON_PARAM_REQUIRED | JANUS_JSON_PARAM_POSITIVE}
};
static struct janus_json_parameter timestamps_parameters[] = {
	{"timestamps", JANUS_JSON_BOOL, JANUS_JSON_PARAM_REQUIRED}
};
static struct janus_json_parameter colors_parameters[] = {
	{"colors", JANUS_JSON_BOOL, JANUS_JSON_PARAM_REQUIRED}
};
static struct janus_json_parameter mnq_parameters[] = {
	{"max_nack_queue", JSON_INTEGER, JANUS_JSON_PARAM_REQUIRED | JANUS_JSON_PARAM_POSITIVE}
};
static struct janus_json_parameter nmt_parameters[] = {
	{"no_media_timer", JSON_INTEGER, JANUS_JSON_PARAM_REQUIRED | JANUS_JSON_PARAM_POSITIVE}
};
static struct janus_json_parameter text2pcap_parameters[] = {
	{"folder", JSON_STRING, 0},
	{"filename", JSON_STRING, 0},
	{"truncate", JSON_INTEGER, JANUS_JSON_PARAM_POSITIVE}
};

/* Admin/Monitor helpers */
json_t *janus_admin_stream_summary(janus_ice_stream *stream);
json_t *janus_admin_component_summary(janus_ice_component *component);


/* IP addresses */
static gchar *local_ip = NULL;
gchar *janus_get_local_ip(void) {
	return local_ip;
}
static gchar *public_ip = NULL;
gchar *janus_get_public_ip(void) {
	/* Fallback to the local IP, if we have no public one */
	return public_ip ? public_ip : local_ip;
}
void janus_set_public_ip(const char *ip) {
	/* once set do not override */
	if(ip == NULL || public_ip != NULL)
		return;
	public_ip = g_strdup(ip);
}
static volatile gint stop = 0;
static gint stop_signal = 0;
gint janus_is_stopping(void) {
	return g_atomic_int_get(&stop);
}


/* Public instance name */
static gchar *server_name = NULL;

static json_t *janus_create_message(const char *status, uint64_t session_id, const char *transaction) {
	json_t *msg = json_object();
	json_object_set_new(msg, "janus", json_string(status));
	if(session_id > 0)
		json_object_set_new(msg, "session_id", json_integer(session_id));
	if(transaction != NULL)
		json_object_set_new(msg, "transaction", json_string(transaction));
	return msg;
}

/* The default timeout for sessions is 60 seconds: this means that, if
 * we don't get any activity (i.e., no request) on this session for more
 * than 60 seconds, then it's considered expired and we destroy it. That's
 * why we have a keep-alive method in the API. This can be overridden in
 * either janus.cfg or from the command line. Setting this to 0 will
 * disable the timeout mechanism, which is NOT suggested as it may risk
 * having orphaned sessions (sessions not controlled by any transport
 * and never freed). Besides, notice that if you make this shorter than
 * 30s, you'll have to update the timers in janus.js when the long
 * polling mechanism is used and shorten them as well, or you'll risk
 * incurring in unexpected timeouts (when HTTP is used in janus.js, the
 * long poll is used as a keepalive mechanism). */
#define DEFAULT_SESSION_TIMEOUT		60
static uint session_timeout = DEFAULT_SESSION_TIMEOUT;


/* Information */
static json_t *janus_info(const char *transaction) {
	/* Prepare a summary on the gateway */
	json_t *info = janus_create_message("server_info", 0, transaction);
	json_object_set_new(info, "name", json_string(JANUS_NAME));
	json_object_set_new(info, "version", json_integer(janus_version));
	json_object_set_new(info, "version_string", json_string(janus_version_string));
	json_object_set_new(info, "author", json_string(JANUS_AUTHOR));
	json_object_set_new(info, "commit-hash", json_string(janus_build_git_sha));
	json_object_set_new(info, "compile-time", json_string(janus_build_git_time));
	json_object_set_new(info, "log-to-stdout", janus_log_is_stdout_enabled() ? json_true() : json_false());
	json_object_set_new(info, "log-to-file", janus_log_is_logfile_enabled() ? json_true() : json_false());
	if(janus_log_is_logfile_enabled())
		json_object_set_new(info, "log-path", json_string(janus_log_get_logfile_path()));
#ifdef HAVE_SCTP
	json_object_set_new(info, "data_channels", json_true());
#else
	json_object_set_new(info, "data_channels", json_false());
#endif
	json_object_set_new(info, "session-timeout", json_integer(session_timeout));
	json_object_set_new(info, "server-name", json_string(server_name ? server_name : JANUS_SERVER_NAME));
	json_object_set_new(info, "local-ip", json_string(local_ip));
	if(public_ip != NULL)
		json_object_set_new(info, "public-ip", json_string(public_ip));
	json_object_set_new(info, "ipv6", janus_ice_is_ipv6_enabled() ? json_true() : json_false());
	json_object_set_new(info, "ice-lite", janus_ice_is_ice_lite_enabled() ? json_true() : json_false());
	json_object_set_new(info, "ice-tcp", janus_ice_is_ice_tcp_enabled() ? json_true() : json_false());
	if(janus_ice_get_stun_server() != NULL) {
		char server[255];
		g_snprintf(server, 255, "%s:%"SCNu16, janus_ice_get_stun_server(), janus_ice_get_stun_port());
		json_object_set_new(info, "stun-server", json_string(server));
	}
	if(janus_ice_get_turn_server() != NULL) {
		char server[255];
		g_snprintf(server, 255, "%s:%"SCNu16, janus_ice_get_turn_server(), janus_ice_get_turn_port());
		json_object_set_new(info, "turn-server", json_string(server));
	}
	json_object_set_new(info, "api_secret", api_secret ? json_true() : json_false());
	json_object_set_new(info, "auth_token", janus_auth_is_enabled() ? json_true() : json_false());
	json_object_set_new(info, "event_handlers", janus_events_is_enabled() ? json_true() : json_false());
	/* Available transports */
	json_t *t_data = json_object();
	if(transports && g_hash_table_size(transports) > 0) {
		GHashTableIter iter;
		gpointer value;
		g_hash_table_iter_init(&iter, transports);
		while (g_hash_table_iter_next(&iter, NULL, &value)) {
			janus_transport *t = value;
			if(t == NULL) {
				continue;
			}
			json_t *transport = json_object();
			json_object_set_new(transport, "name", json_string(t->get_name()));
			json_object_set_new(transport, "author", json_string(t->get_author()));
			json_object_set_new(transport, "description", json_string(t->get_description()));
			json_object_set_new(transport, "version_string", json_string(t->get_version_string()));
			json_object_set_new(transport, "version", json_integer(t->get_version()));
			json_object_set_new(t_data, t->get_package(), transport);
		}
	}
	json_object_set_new(info, "transports", t_data);
	/* Available event handlers */
	json_t *e_data = json_object();
	if(eventhandlers && g_hash_table_size(eventhandlers) > 0) {
		GHashTableIter iter;
		gpointer value;
		g_hash_table_iter_init(&iter, eventhandlers);
		while (g_hash_table_iter_next(&iter, NULL, &value)) {
			janus_eventhandler *e = value;
			if(e == NULL) {
				continue;
			}
			json_t *eventhandler = json_object();
			json_object_set_new(eventhandler, "name", json_string(e->get_name()));
			json_object_set_new(eventhandler, "author", json_string(e->get_author()));
			json_object_set_new(eventhandler, "description", json_string(e->get_description()));
			json_object_set_new(eventhandler, "version_string", json_string(e->get_version_string()));
			json_object_set_new(eventhandler, "version", json_integer(e->get_version()));
			json_object_set_new(e_data, e->get_package(), eventhandler);
		}
	}
	json_object_set_new(info, "events", e_data);
	/* Available plugins */
	json_t *p_data = json_object();
	if(plugins && g_hash_table_size(plugins) > 0) {
		GHashTableIter iter;
		gpointer value;
		g_hash_table_iter_init(&iter, plugins);
		while (g_hash_table_iter_next(&iter, NULL, &value)) {
			janus_plugin *p = value;
			if(p == NULL) {
				continue;
			}
			json_t *plugin = json_object();
			json_object_set_new(plugin, "name", json_string(p->get_name()));
			json_object_set_new(plugin, "author", json_string(p->get_author()));
			json_object_set_new(plugin, "description", json_string(p->get_description()));
			json_object_set_new(plugin, "version_string", json_string(p->get_version_string()));
			json_object_set_new(plugin, "version", json_integer(p->get_version()));
			json_object_set_new(p_data, p->get_package(), plugin);
		}
	}
	json_object_set_new(info, "plugins", p_data);

	return info;
}


/* Logging */
int janus_log_level = LOG_INFO;
gboolean janus_log_timestamps = FALSE;
gboolean janus_log_colors = FALSE;
int lock_debug = 0;
#ifdef REFCOUNT_DEBUG
int refcount_debug = 1;
#else
int refcount_debug = 0;
#endif


/*! \brief Signal handler (just used to intercept CTRL+C and SIGTERM) */
static void janus_handle_signal(int signum) {
	stop_signal = signum;
	switch(g_atomic_int_get(&stop)) {
		case 0:
			JANUS_PRINT("Stopping gateway, please wait...\n");
			break;
		case 1:
			JANUS_PRINT("In a hurry? I'm trying to free resources cleanly, here!\n");
			break;
		default:
			JANUS_PRINT("Ok, leaving immediately...\n");
			break;
	}
	g_atomic_int_inc(&stop);
	if(g_atomic_int_get(&stop) > 2)
		exit(1);
}

/*! \brief Termination handler (atexit) */
static void janus_termination_handler(void) {
	/* Free the instance name, if provided */
	g_free(server_name);
	/* Remove the PID file if we created it */
	janus_pidfile_remove();
	/* Close the logger */
	janus_log_destroy();
	/* If we're daemonizing, we send an error code to the parent */
	if(daemonize) {
		int code = 1;
		ssize_t res = 0;
		do {
			res = write(pipefd[1], &code, sizeof(int));
		} while(res == -1 && errno == EINTR);
	}
}


/** @name Transport plugin callback interface
 * These are the callbacks implemented by the gateway core, as part of
 * the janus_transport_callbacks interface. Everything the transport
 * plugins send the gateway is handled here.
 */
///@{
void janus_transport_incoming_request(janus_transport *plugin, janus_transport_session *transport, void *request_id, gboolean admin, json_t *message, json_error_t *error);
void janus_transport_gone(janus_transport *plugin, janus_transport_session *transport);
gboolean janus_transport_is_api_secret_needed(janus_transport *plugin);
gboolean janus_transport_is_api_secret_valid(janus_transport *plugin, const char *apisecret);
gboolean janus_transport_is_auth_token_needed(janus_transport *plugin);
gboolean janus_transport_is_auth_token_valid(janus_transport *plugin, const char *token);
void janus_transport_notify_event(janus_transport *plugin, void *transport, json_t *event);

static janus_transport_callbacks janus_handler_transport =
	{
		.incoming_request = janus_transport_incoming_request,
		.transport_gone = janus_transport_gone,
		.is_api_secret_needed = janus_transport_is_api_secret_needed,
		.is_api_secret_valid = janus_transport_is_api_secret_valid,
		.is_auth_token_needed = janus_transport_is_auth_token_needed,
		.is_auth_token_valid = janus_transport_is_auth_token_valid,
		.events_is_enabled = janus_events_is_enabled,
		.notify_event = janus_transport_notify_event,
	};
GThreadPool *tasks = NULL;
void janus_transport_task(gpointer data, gpointer user_data);
///@}


/** @name Plugin callback interface
 * These are the callbacks implemented by the gateway core, as part of
 * the janus_callbacks interface. Everything the plugins send the
 * gateway is handled here.
 */
///@{
int janus_plugin_push_event(janus_plugin_session *plugin_session, janus_plugin *plugin, const char *transaction, json_t *message, json_t *jsep);
json_t *janus_plugin_handle_sdp(janus_plugin_session *plugin_session, janus_plugin *plugin, const char *sdp_type, const char *sdp, gboolean restart);
void janus_plugin_relay_rtp(janus_plugin_session *plugin_session, int video, char *buf, int len);
void janus_plugin_relay_rtcp(janus_plugin_session *plugin_session, int video, char *buf, int len);
void janus_plugin_relay_data(janus_plugin_session *plugin_session, char *buf, int len);
void janus_plugin_close_pc(janus_plugin_session *plugin_session);
void janus_plugin_end_session(janus_plugin_session *plugin_session);
void janus_plugin_notify_event(janus_plugin *plugin, janus_plugin_session *plugin_session, json_t *event);
static janus_callbacks janus_handler_plugin =
	{
		.push_event = janus_plugin_push_event,
		.relay_rtp = janus_plugin_relay_rtp,
		.relay_rtcp = janus_plugin_relay_rtcp,
		.relay_data = janus_plugin_relay_data,
		.close_pc = janus_plugin_close_pc,
		.end_session = janus_plugin_end_session,
		.events_is_enabled = janus_events_is_enabled,
		.notify_event = janus_plugin_notify_event,
	}; 
///@}


/* Gateway Sessions */
static janus_mutex sessions_mutex;
static GHashTable *sessions = NULL;
static GMainContext *sessions_watchdog_context = NULL;


static void janus_ice_handle_dereference(janus_ice_handle *handle) {
	if(handle)
		janus_refcount_decrease(&handle->ref);
}

static void janus_session_free(const janus_refcount *session_ref) {
	janus_session *session = janus_refcount_containerof(session_ref, janus_session, ref);
	/* This session can be destroyed, free all the resources */
	if(session->ice_handles != NULL) {
		g_hash_table_destroy(session->ice_handles);
		session->ice_handles = NULL;
	}
	if(session->source != NULL) {
		janus_request_destroy(session->source);
		session->source = NULL;
	}
	g_free(session);
}

static gboolean janus_check_sessions(gpointer user_data) {
	if(session_timeout < 1)		/* Session timeouts are disabled */
		return G_SOURCE_CONTINUE;
	janus_mutex_lock(&sessions_mutex);
	if(sessions && g_hash_table_size(sessions) > 0) {
		GHashTableIter iter;
		gpointer value;
		g_hash_table_iter_init(&iter, sessions);
		while (g_hash_table_iter_next(&iter, NULL, &value)) {
			janus_session *session = (janus_session *) value;
			if (!session || g_atomic_int_get(&session->destroyed)) {
				continue;
			}
			gint64 now = janus_get_monotonic_time();
			if (now - session->last_activity >= (gint64)session_timeout * G_USEC_PER_SEC &&
					!g_atomic_int_compare_and_exchange(&session->timeout, 0, 1)) {
				JANUS_LOG(LOG_INFO, "Timeout expired for session %"SCNu64"...\n", session->session_id);
				/* Mark the session as over, we'll deal with it later */
				janus_session_handles_clear(session);
				/* Notify the transport */
				if(session->source) {
					json_t *event = janus_create_message("timeout", session->session_id, NULL);
					/* Send this to the transport client and notify the session's over */
					session->source->transport->send_message(session->source->instance, NULL, FALSE, event);
					session->source->transport->session_over(session->source->instance, session->session_id, TRUE);
				}
				/* Notify event handlers as well */
				if(janus_events_is_enabled())
					janus_events_notify_handlers(JANUS_EVENT_TYPE_SESSION, session->session_id, "timeout", NULL);

				/* FIXME Is this safe? apparently it causes hash table errors on the console */
				g_hash_table_iter_remove(&iter);

				janus_session_destroy(session);
			}
		}
	}
	janus_mutex_unlock(&sessions_mutex);

	return G_SOURCE_CONTINUE;
}

static gpointer janus_sessions_watchdog(gpointer user_data) {
	GMainLoop *loop = (GMainLoop *) user_data;
	GMainContext *watchdog_context = g_main_loop_get_context(loop);
	GSource *timeout_source;

	timeout_source = g_timeout_source_new_seconds(2);
	g_source_set_callback(timeout_source, janus_check_sessions, watchdog_context, NULL);
	g_source_attach(timeout_source, watchdog_context);
	g_source_unref(timeout_source);

	JANUS_LOG(LOG_INFO, "Sessions watchdog started\n");

	g_main_loop_run(loop);

	JANUS_LOG(LOG_INFO, "Sessions watchdog stopped\n");

	return NULL;
}


janus_session *janus_session_create(guint64 session_id) {
	janus_session *session = NULL;
	if(session_id == 0) {
		while(session_id == 0) {
			session_id = janus_random_uint64();
			session = janus_session_find(session_id);
			if(session != NULL) {
				/* Session ID already taken, try another one */
				janus_refcount_decrease(&session->ref);
				session_id = 0;
			}
		}
	}
	session = (janus_session *)g_malloc0(sizeof(janus_session));
	JANUS_LOG(LOG_INFO, "Creating new session: %"SCNu64"; %p\n", session_id, session);
	if(session == NULL) {
		JANUS_LOG(LOG_FATAL, "Memory error!\n");
		return NULL;
	}
	session->session_id = session_id;
	janus_refcount_init(&session->ref, janus_session_free);
	session->source = NULL;
	g_atomic_int_set(&session->destroyed, 0);
	g_atomic_int_set(&session->timeout, 0);
	session->last_activity = janus_get_monotonic_time();
	janus_mutex_init(&session->mutex);
	janus_mutex_lock(&sessions_mutex);
	g_hash_table_insert(sessions, janus_uint64_dup(session->session_id), session);
	janus_mutex_unlock(&sessions_mutex);
	return session;
}

janus_session *janus_session_find(guint64 session_id) {
	janus_mutex_lock(&sessions_mutex);
	janus_session *session = g_hash_table_lookup(sessions, &session_id);
	if(session != NULL) {
		/* A successful find automatically increases the reference counter:
		 * it's up to the caller to decrease it again when done */
		janus_refcount_increase(&session->ref);
	}
	janus_mutex_unlock(&sessions_mutex);
	return session;
}

void janus_session_notify_event(janus_session *session, json_t *event) {
	if(session != NULL && !g_atomic_int_get(&session->destroyed) && session->source != NULL && session->source->transport != NULL) {
		/* Send this to the transport client */
		JANUS_LOG(LOG_HUGE, "Sending event to %s (%p)\n", session->source->transport->get_package(), session->source->instance);
		session->source->transport->send_message(session->source->instance, NULL, FALSE, event);
	} else {
		/* No transport, free the event */
		json_decref(event);
	}
}


/* Destroys a session but does not remove it from the sessions hash table. */
gint janus_session_destroy(janus_session *session) {
	guint64 session_id = session->session_id;
	JANUS_LOG(LOG_INFO, "Destroying session %"SCNu64"; %p\n", session_id, session);
	if(!g_atomic_int_compare_and_exchange(&session->destroyed, 0, 1))
		return 0;
	janus_session_handles_clear(session);
	/* The session will actually be destroyed when the counter gets to 0 */
	janus_refcount_decrease(&session->ref);

	return 0;
}

janus_ice_handle *janus_session_handles_find(janus_session *session, guint64 handle_id) {
	if(session == NULL)
		return NULL;
	janus_mutex_lock(&session->mutex);
	janus_ice_handle *handle = session->ice_handles ? g_hash_table_lookup(session->ice_handles, &handle_id) : NULL;
	if(handle != NULL) {
		/* A successful find automatically increases the reference counter:
		 * it's up to the caller to decrease it again when done */
		janus_refcount_increase(&handle->ref);
	}
	janus_mutex_unlock(&session->mutex);
	return handle;
}

void janus_session_handles_insert(janus_session *session, janus_ice_handle *handle) {
	janus_mutex_lock(&session->mutex);
	if(session->ice_handles == NULL)
		session->ice_handles = g_hash_table_new_full(g_int64_hash, g_int64_equal, (GDestroyNotify)g_free, (GDestroyNotify)janus_ice_handle_dereference);
	janus_refcount_increase(&handle->ref);
	g_hash_table_insert(session->ice_handles, janus_uint64_dup(handle->handle_id), handle);
	janus_mutex_unlock(&session->mutex);
}

gint janus_session_handles_remove(janus_session *session, janus_ice_handle *handle) {
	janus_mutex_lock(&session->mutex);
	gint error = janus_ice_handle_destroy(session, handle);
	g_hash_table_remove(session->ice_handles, &handle->handle_id);
	janus_mutex_unlock(&session->mutex);
	return error;
}

void janus_session_handles_clear(janus_session *session) {
	janus_mutex_lock(&session->mutex);
	if(session->ice_handles != NULL && g_hash_table_size(session->ice_handles) > 0) {
		GHashTableIter iter;
		gpointer value;
		/* Remove all handles */
		g_hash_table_iter_init(&iter, session->ice_handles);
		while (g_hash_table_iter_next(&iter, NULL, &value)) {
			janus_ice_handle *handle = value;
			if(!handle)
				continue;
			janus_ice_handle_destroy(session, handle);
			g_hash_table_iter_remove(&iter);
		}
	}
	janus_mutex_unlock(&session->mutex);
}

json_t *janus_session_handles_list_json(janus_session *session) {
	json_t *list = json_array();
	janus_mutex_lock(&session->mutex);
	if(session->ice_handles != NULL && g_hash_table_size(session->ice_handles) > 0) {
		GHashTableIter iter;
		gpointer value;
		g_hash_table_iter_init(&iter, session->ice_handles);
		while (g_hash_table_iter_next(&iter, NULL, &value)) {
			janus_ice_handle *handle = value;
			if(!handle)
				continue;
			json_array_append_new(list, json_integer(handle->handle_id));
		}
	}
	janus_mutex_unlock(&session->mutex);
	return list;
}

/* Requests management */
janus_request *janus_request_new(janus_transport *transport, janus_transport_session *instance, void *request_id, gboolean admin, json_t *message) {
	janus_request *request = (janus_request *)g_malloc0(sizeof(janus_request));
	if(request == NULL) {
		JANUS_LOG(LOG_FATAL, "Memory error!\n");
		return NULL;
	}
	request->transport = transport;
	request->instance = instance;
	janus_refcount_increase(&instance->ref);
	request->request_id = request_id;
	request->admin = admin;
	request->message = message;
	return request;
}

void janus_request_destroy(janus_request *request) {
	if(request == NULL)
		return;
	request->transport = NULL;
	janus_refcount_decrease(&request->instance->ref);
	request->instance = NULL;
	request->request_id = NULL;
	if(request->message)
		json_decref(request->message);
	request->message = NULL;
	g_free(request);
}

static int janus_request_check_secret(janus_request *request, guint64 session_id, const gchar *transaction_text) {
	gboolean secret_authorized = FALSE, token_authorized = FALSE;
	if(api_secret == NULL && !janus_auth_is_enabled()) {
		/* Nothing to check */
		secret_authorized = TRUE;
		token_authorized = TRUE;
	} else {
		json_t *root = request->message;
		if(api_secret != NULL) {
			/* There's an API secret, check that the client provided it */
			json_t *secret = json_object_get(root, "apisecret");
			if(secret && json_is_string(secret) && janus_strcmp_const_time(json_string_value(secret), api_secret)) {
				secret_authorized = TRUE;
			}
		}
		if(janus_auth_is_enabled()) {
			/* The token based authentication mechanism is enabled, check that the client provided it */
			json_t *token = json_object_get(root, "token");
			if(token && json_is_string(token) && janus_auth_check_token(json_string_value(token))) {
				token_authorized = TRUE;
			}
		}
		/* We consider a request authorized if either the proper API secret or a valid token has been provided */
		if(!secret_authorized && !token_authorized) {
			return janus_process_error(request, session_id, transaction_text, JANUS_ERROR_UNAUTHORIZED, NULL);
		}
	}
	return 0;
}

static void janus_request_ice_handle_answer(janus_ice_handle *handle, int audio, int video, int data, char *jsep_sdp) {
	/* We got our answer */
	janus_flags_clear(&handle->webrtc_flags, JANUS_ICE_HANDLE_WEBRTC_PROCESSING_OFFER);
	/* Any pending trickles? */
	if(handle->pending_trickles) {
		JANUS_LOG(LOG_VERB, "[%"SCNu64"]   -- Processing %d pending trickle candidates\n", handle->handle_id, g_list_length(handle->pending_trickles));
		GList *temp = NULL;
		while(handle->pending_trickles) {
			temp = g_list_first(handle->pending_trickles);
			handle->pending_trickles = g_list_remove_link(handle->pending_trickles, temp);
			janus_ice_trickle *trickle = (janus_ice_trickle *)temp->data;
			g_list_free(temp);
			if(trickle == NULL)
				continue;
			if((janus_get_monotonic_time() - trickle->received) > 45*G_USEC_PER_SEC) {
				/* FIXME Candidate is too old, discard it */
				janus_ice_trickle_destroy(trickle);
				/* FIXME We should report that */
				continue;
			}
			json_t *candidate = trickle->candidate;
			if(candidate == NULL) {
				janus_ice_trickle_destroy(trickle);
				continue;
			}
			if(json_is_object(candidate)) {
				/* We got a single candidate */
				int error = 0;
				const char *error_string = NULL;
				if((error = janus_ice_trickle_parse(handle, candidate, &error_string)) != 0) {
					/* FIXME We should report the error parsing the trickle candidate */
				}
			} else if(json_is_array(candidate)) {
				/* We got multiple candidates in an array */
				JANUS_LOG(LOG_VERB, "[%"SCNu64"] Got multiple candidates (%zu)\n", handle->handle_id, json_array_size(candidate));
				if(json_array_size(candidate) > 0) {
					/* Handle remote candidates */
					size_t i = 0;
					for(i=0; i<json_array_size(candidate); i++) {
						json_t *c = json_array_get(candidate, i);
						/* FIXME We don't care if any trickle fails to parse */
						janus_ice_trickle_parse(handle, c, NULL);
					}
				}
			}
			/* Done, free candidate */
			janus_ice_trickle_destroy(trickle);
		}
	}
	/* This was an answer, check if it's time to start ICE */
	if(janus_flags_is_set(&handle->webrtc_flags, JANUS_ICE_HANDLE_WEBRTC_TRICKLE) &&
		!janus_flags_is_set(&handle->webrtc_flags, JANUS_ICE_HANDLE_WEBRTC_ALL_TRICKLES)) {
		JANUS_LOG(LOG_VERB, "[%"SCNu64"]   -- ICE Trickling is supported by the browser, waiting for remote candidates...\n", handle->handle_id);
		janus_flags_set(&handle->webrtc_flags, JANUS_ICE_HANDLE_WEBRTC_START);
	} else {
		JANUS_LOG(LOG_VERB, "[%"SCNu64"] Done! Sending connectivity checks...\n", handle->handle_id);
		janus_ice_setup_remote_candidates(handle, handle->stream_id, 1);
	}
}

int janus_process_incoming_request(janus_request *request) {
	int ret = -1;
	if(request == NULL) {
		JANUS_LOG(LOG_ERR, "Missing request or payload to process, giving up...\n");
		return ret;
	}
	int error_code = 0;
	char error_cause[100];
	json_t *root = request->message;
	/* Ok, let's start with the ids */
	guint64 session_id = 0, handle_id = 0;
	json_t *s = json_object_get(root, "session_id");
	if(s && json_is_integer(s))
		session_id = json_integer_value(s);
	json_t *h = json_object_get(root, "handle_id");
	if(h && json_is_integer(h))
		handle_id = json_integer_value(h);

	janus_session *session = NULL;
	janus_ice_handle *handle = NULL;

	/* Get transaction and message request */
	JANUS_VALIDATE_JSON_OBJECT(root, incoming_request_parameters,
		error_code, error_cause, FALSE,
		JANUS_ERROR_MISSING_MANDATORY_ELEMENT, JANUS_ERROR_INVALID_ELEMENT_TYPE);
	if(error_code != 0) {
		ret = janus_process_error_string(request, session_id, NULL, error_code, error_cause);
		goto jsondone;
	}
	json_t *transaction = json_object_get(root, "transaction");
	const gchar *transaction_text = json_string_value(transaction);
	json_t *message = json_object_get(root, "janus");
	const gchar *message_text = json_string_value(message);

	if(session_id == 0 && handle_id == 0) {
		/* Can only be a 'Create new session', a 'Get info' or a 'Ping/Pong' request */
		if(!strcasecmp(message_text, "info")) {
			ret = janus_process_success(request, janus_info(transaction_text));
			goto jsondone;
		}
		if(!strcasecmp(message_text, "ping")) {
			/* Prepare JSON reply */
			json_t *reply = janus_create_message("pong", 0, transaction_text);
			ret = janus_process_success(request, reply);
			goto jsondone;
		}
		if(strcasecmp(message_text, "create")) {
			ret = janus_process_error(request, session_id, transaction_text, JANUS_ERROR_INVALID_REQUEST_PATH, "Unhandled request '%s' at this path", message_text);
			goto jsondone;
		}
		/* Any secret/token to check? */
		ret = janus_request_check_secret(request, session_id, transaction_text);
		if(ret != 0)
			goto jsondone;
		session_id = 0;
		json_t *id = json_object_get(root, "id");
		if(id != NULL) {
			/* The application provided the session ID to use */
			session_id = json_integer_value(id);
			if(session_id > 0 && (session = janus_session_find(session_id)) != NULL) {
				/* Session ID already taken */
				janus_refcount_decrease(&session->ref);
				ret = janus_process_error(request, session_id, transaction_text, JANUS_ERROR_SESSION_CONFLICT, "Session ID already in use");
				goto jsondone;
			}
		}
		/* Handle it */
		session = janus_session_create(session_id);
		if(session == NULL) {
			ret = janus_process_error(request, session_id, transaction_text, JANUS_ERROR_UNKNOWN, "Memory error");
			goto jsondone;
		}
		session_id = session->session_id;
		/* We increase the counter as this request is using the session */
		janus_refcount_increase(&session->ref);
		/* Take note of the request source that originated this session (HTTP, WebSockets, RabbitMQ?) */
		session->source = janus_request_new(request->transport, request->instance, NULL, FALSE, NULL);
		/* Notify the source that a new session has been created */
		request->transport->session_created(request->instance, session->session_id);
		/* Notify event handlers */
		if(janus_events_is_enabled()) {
			/* Session created, add info on the transport that originated it */
			json_t *transport = json_object();
			json_object_set_new(transport, "transport", json_string(session->source->transport->get_package()));
			char id[32];
			memset(id, 0, sizeof(id));
			g_snprintf(id, sizeof(id), "%p", session->source->instance);
			json_object_set_new(transport, "id", json_string(id));
			janus_events_notify_handlers(JANUS_EVENT_TYPE_SESSION, session_id, "created", transport);
		}
		/* Prepare JSON reply */
		json_t *reply = janus_create_message("success", 0, transaction_text);
		json_t *data = json_object();
		json_object_set_new(data, "id", json_integer(session_id));
		json_object_set_new(reply, "data", data);
		/* Send the success reply */
		ret = janus_process_success(request, reply);
		goto jsondone;
	}
	if(session_id < 1) {
		JANUS_LOG(LOG_ERR, "Invalid session\n");
		ret = janus_process_error(request, session_id, transaction_text, JANUS_ERROR_SESSION_NOT_FOUND, NULL);
		goto jsondone;
	}
	if(h && handle_id < 1) {
		JANUS_LOG(LOG_ERR, "Invalid handle\n");
		ret = janus_process_error(request, session_id, transaction_text, JANUS_ERROR_SESSION_NOT_FOUND, NULL);
		goto jsondone;
	}

	/* Go on with the processing */
	ret = janus_request_check_secret(request, session_id, transaction_text);
	if(ret != 0)
		goto jsondone;

	/* If we got here, make sure we have a session (and/or a handle) */
	session = janus_session_find(session_id);
	if(!session) {
		JANUS_LOG(LOG_ERR, "Couldn't find any session %"SCNu64"...\n", session_id);
		ret = janus_process_error(request, session_id, transaction_text, JANUS_ERROR_SESSION_NOT_FOUND, "No such session %"SCNu64"", session_id);
		goto jsondone;
	}
	/* Update the last activity timer */
	session->last_activity = janus_get_monotonic_time();
	handle = NULL;
	if(handle_id > 0) {
		handle = janus_session_handles_find(session, handle_id);
		if(!handle) {
			JANUS_LOG(LOG_ERR, "Couldn't find any handle %"SCNu64" in session %"SCNu64"...\n", handle_id, session_id);
			ret = janus_process_error(request, session_id, transaction_text, JANUS_ERROR_HANDLE_NOT_FOUND, "No such handle %"SCNu64" in session %"SCNu64"", handle_id, session_id);
			goto jsondone;
		}
	}

	/* What is this? */
	if(!strcasecmp(message_text, "keepalive")) {
		/* Just a keep-alive message, reply with an ack */
		JANUS_LOG(LOG_VERB, "Got a keep-alive on session %"SCNu64"\n", session_id);
		json_t *reply = janus_create_message("ack", session_id, transaction_text);
		/* Send the success reply */
		ret = janus_process_success(request, reply);
	} else if(!strcasecmp(message_text, "attach")) {
		if(handle != NULL) {
			/* Attach is a session-level command */
			ret = janus_process_error(request, session_id, transaction_text, JANUS_ERROR_INVALID_REQUEST_PATH, "Unhandled request '%s' at this path", message_text);
			goto jsondone;
		}
		JANUS_VALIDATE_JSON_OBJECT(root, attach_parameters,
			error_code, error_cause, FALSE,
			JANUS_ERROR_MISSING_MANDATORY_ELEMENT, JANUS_ERROR_INVALID_ELEMENT_TYPE);
		if(error_code != 0) {
			ret = janus_process_error_string(request, session_id, transaction_text, error_code, error_cause);
			goto jsondone;
		}
		json_t *plugin = json_object_get(root, "plugin");
		const gchar *plugin_text = json_string_value(plugin);
		janus_plugin *plugin_t = janus_plugin_find(plugin_text);
		if(plugin_t == NULL) {
			ret = janus_process_error(request, session_id, transaction_text, JANUS_ERROR_PLUGIN_NOT_FOUND, "No such plugin '%s'", plugin_text);
			goto jsondone;
		}
		/* If the auth token mechanism is enabled, we should check if this token can access this plugin */
		if(janus_auth_is_enabled()) {
			json_t *token = json_object_get(root, "token");
			if(token != NULL) {
				const char *token_value = json_string_value(token);
				if(token_value && !janus_auth_check_plugin(token_value, plugin_t)) {
					JANUS_LOG(LOG_ERR, "Token '%s' can't access plugin '%s'\n", token_value, plugin_text);
					ret = janus_process_error(request, session_id, transaction_text, JANUS_ERROR_UNAUTHORIZED_PLUGIN, "Provided token can't access plugin '%s'", plugin_text);
					goto jsondone;
				}
			}
		}
		json_t *opaque = json_object_get(root, "opaque_id");
		const char *opaque_id = opaque ? json_string_value(opaque) : NULL;
		/* Create handle */
		handle = janus_ice_handle_create(session, opaque_id);
		if(handle == NULL) {
			ret = janus_process_error(request, session_id, transaction_text, JANUS_ERROR_UNKNOWN, "Memory error");
			janus_mutex_unlock(&session->mutex);
			goto jsondone;
		}
		handle_id = handle->handle_id;
		/* We increase the counter as this request is using the handle */
		janus_refcount_increase(&handle->ref);
		/* Attach to the plugin */
		int error = 0;
		if((error = janus_ice_handle_attach_plugin(session, handle, plugin_t)) != 0) {
			/* TODO Make error struct to pass verbose information */
			janus_session_handles_remove(session, handle);
			JANUS_LOG(LOG_ERR, "Couldn't attach to plugin '%s', error '%d'\n", plugin_text, error);
			ret = janus_process_error(request, session_id, transaction_text, JANUS_ERROR_PLUGIN_ATTACH, "Couldn't attach to plugin: error '%d'", error);
			goto jsondone;
		}
		/* Prepare JSON reply */
		json_t *reply = janus_create_message("success", session_id, transaction_text);
		json_t *data = json_object();
		json_object_set_new(data, "id", json_integer(handle_id));
		json_object_set_new(reply, "data", data);
		/* Send the success reply */
		ret = janus_process_success(request, reply);
	} else if(!strcasecmp(message_text, "destroy")) {
		if(handle != NULL) {
			/* Query is a session-level command */
			ret = janus_process_error(request, session_id, transaction_text, JANUS_ERROR_INVALID_REQUEST_PATH, "Unhandled request '%s' at this path", message_text);
			goto jsondone;
		}
		janus_mutex_lock(&sessions_mutex);
		g_hash_table_remove(sessions, &session->session_id);
		janus_mutex_unlock(&sessions_mutex);
		/* Notify the source that the session has been destroyed */
		if(session->source && session->source->transport) {
			session->source->transport->session_over(session->source->instance, session->session_id, FALSE);
		}
		/* Schedule the session for deletion */
		janus_session_destroy(session);

		/* Prepare JSON reply */
		json_t *reply = janus_create_message("success", session_id, transaction_text);
		/* Send the success reply */
		ret = janus_process_success(request, reply);
		/* Notify event handlers as well */
		if(janus_events_is_enabled())
			janus_events_notify_handlers(JANUS_EVENT_TYPE_SESSION, session_id, "destroyed", NULL);
	} else if(!strcasecmp(message_text, "detach")) {
		if(handle == NULL) {
			/* Query is an handle-level command */
			ret = janus_process_error(request, session_id, transaction_text, JANUS_ERROR_INVALID_REQUEST_PATH, "Unhandled request '%s' at this path", message_text);
			goto jsondone;
		}
		if(handle->app == NULL || handle->app_handle == NULL) {
			ret = janus_process_error(request, session_id, transaction_text, JANUS_ERROR_PLUGIN_DETACH, "No plugin to detach from");
			goto jsondone;
		}
		int error = janus_session_handles_remove(session, handle);
		if(error != 0) {
			/* TODO Make error struct to pass verbose information */
			ret = janus_process_error(request, session_id, transaction_text, JANUS_ERROR_PLUGIN_DETACH, "Couldn't detach from plugin: error '%d'", error);
			/* TODO Delete handle instance */
			goto jsondone;
		}
		/* Prepare JSON reply */
		json_t *reply = janus_create_message("success", session_id, transaction_text);
		/* Send the success reply */
		ret = janus_process_success(request, reply);
	} else if(!strcasecmp(message_text, "hangup")) {
		if(handle == NULL) {
			/* Query is an handle-level command */
			ret = janus_process_error(request, session_id, transaction_text, JANUS_ERROR_INVALID_REQUEST_PATH, "Unhandled request '%s' at this path", message_text);
			goto jsondone;
		}
		if(handle->app == NULL || handle->app_handle == NULL) {
			ret = janus_process_error(request, session_id, transaction_text, JANUS_ERROR_PLUGIN_DETACH, "No plugin attached");
			goto jsondone;
		}
		janus_ice_webrtc_hangup(handle, "Janus API");
		/* Prepare JSON reply */
		json_t *reply = janus_create_message("success", session_id, transaction_text);
		/* Send the success reply */
		ret = janus_process_success(request, reply);
	} else if(!strcasecmp(message_text, "message")) {
		if(handle == NULL) {
			/* Query is an handle-level command */
			ret = janus_process_error(request, session_id, transaction_text, JANUS_ERROR_INVALID_REQUEST_PATH, "Unhandled request '%s' at this path", message_text);
			goto jsondone;
		}
		if(handle->app == NULL || handle->app_handle == NULL) {
			ret = janus_process_error(request, session_id, transaction_text, JANUS_ERROR_PLUGIN_MESSAGE, "No plugin to handle this message");
			goto jsondone;
		}
		janus_plugin *plugin_t = (janus_plugin *)handle->app;
		JANUS_LOG(LOG_VERB, "[%"SCNu64"] There's a message for %s\n", handle->handle_id, plugin_t->get_name());
		JANUS_VALIDATE_JSON_OBJECT(root, body_parameters,
			error_code, error_cause, FALSE,
			JANUS_ERROR_MISSING_MANDATORY_ELEMENT, JANUS_ERROR_INVALID_ELEMENT_TYPE);
		if(error_code != 0) {
			ret = janus_process_error_string(request, session_id, transaction_text, error_code, error_cause);
			goto jsondone;
		}
		json_t *body = json_object_get(root, "body");
		/* Is there an SDP attached? */
		json_t *jsep = json_object_get(root, "jsep");
		char *jsep_type = NULL;
		char *jsep_sdp = NULL, *jsep_sdp_stripped = NULL;
		gboolean renegotiation = FALSE;
		if(jsep != NULL) {
			if(!json_is_object(jsep)) {
				ret = janus_process_error(request, session_id, transaction_text, JANUS_ERROR_INVALID_JSON_OBJECT, "Invalid jsep object");
				goto jsondone;
			}
			JANUS_VALIDATE_JSON_OBJECT_FORMAT("JSEP error: missing mandatory element (%s)",
				"JSEP error: invalid element type (%s should be %s)",
				jsep, jsep_parameters, error_code, error_cause, FALSE,
				JANUS_ERROR_MISSING_MANDATORY_ELEMENT, JANUS_ERROR_INVALID_ELEMENT_TYPE);
			if(error_code != 0) {
				ret = janus_process_error_string(request, session_id, transaction_text, error_code, error_cause);
				goto jsondone;
			}
			json_t *type = json_object_get(jsep, "type");
			jsep_type = g_strdup(json_string_value(type));
			type = NULL;
			gboolean do_trickle = TRUE;
			json_t *jsep_trickle = json_object_get(jsep, "trickle");
			do_trickle = jsep_trickle ? json_is_true(jsep_trickle) : TRUE;
			/* Are we still cleaning up from a previous media session? */
			if(janus_flags_is_set(&handle->webrtc_flags, JANUS_ICE_HANDLE_WEBRTC_CLEANING)) {
				JANUS_LOG(LOG_VERB, "[%"SCNu64"] Still cleaning up from a previous media session, let's wait a bit...\n", handle->handle_id);
				gint64 waited = 0;
				while(janus_flags_is_set(&handle->webrtc_flags, JANUS_ICE_HANDLE_WEBRTC_CLEANING)) {
					g_usleep(100000);
					waited += 100000;
					if(waited >= 3*G_USEC_PER_SEC) {
						JANUS_LOG(LOG_VERB, "[%"SCNu64"]   -- Waited 3 seconds, that's enough!\n", handle->handle_id);
						ret = janus_process_error(request, session_id, transaction_text, JANUS_ERROR_WEBRTC_STATE, "Still cleaning a previous session");
						goto jsondone;
					}
				}
			}
			/* Check the JSEP type */
			janus_mutex_lock(&handle->mutex);
			int offer = 0;
			if(!strcasecmp(jsep_type, "offer")) {
				offer = 1;
				janus_flags_set(&handle->webrtc_flags, JANUS_ICE_HANDLE_WEBRTC_PROCESSING_OFFER);
				janus_flags_set(&handle->webrtc_flags, JANUS_ICE_HANDLE_WEBRTC_GOT_OFFER);
				janus_flags_clear(&handle->webrtc_flags, JANUS_ICE_HANDLE_WEBRTC_GOT_ANSWER);
			} else if(!strcasecmp(jsep_type, "answer")) {
				janus_flags_set(&handle->webrtc_flags, JANUS_ICE_HANDLE_WEBRTC_GOT_ANSWER);
				offer = 0;
			} else {
				/* TODO Handle other message types as well */
				ret = janus_process_error(request, session_id, transaction_text, JANUS_ERROR_JSEP_UNKNOWN_TYPE, "JSEP error: unknown message type '%s'", jsep_type);
				g_free(jsep_type);
				janus_flags_clear(&handle->webrtc_flags, JANUS_ICE_HANDLE_WEBRTC_PROCESSING_OFFER);
				janus_mutex_unlock(&handle->mutex);
				goto jsondone;
			}
			json_t *sdp = json_object_get(jsep, "sdp");
			jsep_sdp = (char *)json_string_value(sdp);
			JANUS_LOG(LOG_VERB, "[%"SCNu64"] Remote SDP:\n%s", handle->handle_id, jsep_sdp);
			/* Is this valid SDP? */
			char error_str[512];
			int audio = 0, video = 0, data = 0;
			janus_sdp *parsed_sdp = janus_sdp_preparse(jsep_sdp, error_str, sizeof(error_str), &audio, &video, &data);
			if(parsed_sdp == NULL) {
				/* Invalid SDP */
				ret = janus_process_error_string(request, session_id, transaction_text, JANUS_ERROR_JSEP_INVALID_SDP, error_str);
				g_free(jsep_type);
				janus_flags_clear(&handle->webrtc_flags, JANUS_ICE_HANDLE_WEBRTC_PROCESSING_OFFER);
				janus_mutex_unlock(&handle->mutex);
				goto jsondone;
			}
			/* Notify event handlers */
			if(janus_events_is_enabled()) {
				janus_events_notify_handlers(JANUS_EVENT_TYPE_JSEP,
					session_id, handle_id, "remote", jsep_type, jsep_sdp);
			}
			/* FIXME We're only handling single audio/video lines for now... */
			JANUS_LOG(LOG_VERB, "[%"SCNu64"] Audio %s been negotiated, Video %s been negotiated, SCTP/DataChannels %s been negotiated\n",
			                    handle->handle_id,
			                    audio ? "has" : "has NOT",
			                    video ? "has" : "has NOT",
			                    data ? "have" : "have NOT");
			if(audio > 1) {
				JANUS_LOG(LOG_WARN, "[%"SCNu64"] More than one audio line? only going to negotiate one...\n", handle->handle_id);
			}
			if(video > 1) {
				JANUS_LOG(LOG_WARN, "[%"SCNu64"] More than one video line? only going to negotiate one...\n", handle->handle_id);
			}
			if(data > 1) {
				JANUS_LOG(LOG_WARN, "[%"SCNu64"] More than one data line? only going to negotiate one...\n", handle->handle_id);
			}
#ifndef HAVE_SCTP
			if(data) {
				JANUS_LOG(LOG_WARN, "[%"SCNu64"]   -- DataChannels have been negotiated, but support for them has not been compiled...\n", handle->handle_id);
			}
#endif
			/* Check if it's a new session, or an update... */
			if(!janus_flags_is_set(&handle->webrtc_flags, JANUS_ICE_HANDLE_WEBRTC_READY)
					|| janus_flags_is_set(&handle->webrtc_flags, JANUS_ICE_HANDLE_WEBRTC_ALERT)) {
				/* New session */
				if(offer) {
					/* Setup ICE locally (we received an offer) */
					if(janus_ice_setup_local(handle, offer, audio, video, data, do_trickle) < 0) {
						JANUS_LOG(LOG_ERR, "Error setting ICE locally\n");
						janus_sdp_destroy(parsed_sdp);
						g_free(jsep_type);
						janus_flags_clear(&handle->webrtc_flags, JANUS_ICE_HANDLE_WEBRTC_PROCESSING_OFFER);
						ret = janus_process_error(request, session_id, transaction_text, JANUS_ERROR_UNKNOWN, "Error setting ICE locally");
						janus_mutex_unlock(&handle->mutex);
						goto jsondone;
					}
				} else {
					/* Make sure we're waiting for an ANSWER in the first place */
					if(!handle->agent) {
						JANUS_LOG(LOG_ERR, "Unexpected ANSWER (did we offer?)\n");
						janus_sdp_destroy(parsed_sdp);
						g_free(jsep_type);
						janus_flags_clear(&handle->webrtc_flags, JANUS_ICE_HANDLE_WEBRTC_PROCESSING_OFFER);
						ret = janus_process_error(request, session_id, transaction_text, JANUS_ERROR_UNEXPECTED_ANSWER, "Unexpected ANSWER (did we offer?)");
						janus_mutex_unlock(&handle->mutex);
						goto jsondone;
					}
				}
				if(janus_sdp_process(handle, parsed_sdp, FALSE) < 0) {
					JANUS_LOG(LOG_ERR, "Error processing SDP\n");
					janus_sdp_destroy(parsed_sdp);
					g_free(jsep_type);
					janus_flags_clear(&handle->webrtc_flags, JANUS_ICE_HANDLE_WEBRTC_PROCESSING_OFFER);
					ret = janus_process_error(request, session_id, transaction_text, JANUS_ERROR_JSEP_INVALID_SDP, "Error processing SDP");
					janus_mutex_unlock(&handle->mutex);
					goto jsondone;
				}
				if(!offer) {
					/* Set remote candidates now (we received an answer) */
					janus_flags_set(&handle->webrtc_flags, JANUS_ICE_HANDLE_WEBRTC_TRICKLE);
<<<<<<< HEAD
					janus_request_ice_handle_answer(handle, audio, video, data, jsep_sdp);
=======
					/* We got our answer */
					janus_flags_clear(&handle->webrtc_flags, JANUS_ICE_HANDLE_WEBRTC_PROCESSING_OFFER);
					/* Any pending trickles? */
					if(handle->pending_trickles) {
						JANUS_LOG(LOG_VERB, "[%"SCNu64"]   -- Processing %d pending trickle candidates\n", handle->handle_id, g_list_length(handle->pending_trickles));
						GList *temp = NULL;
						while(handle->pending_trickles) {
							temp = g_list_first(handle->pending_trickles);
							handle->pending_trickles = g_list_remove_link(handle->pending_trickles, temp);
							janus_ice_trickle *trickle = (janus_ice_trickle *)temp->data;
							g_list_free(temp);
							if(trickle == NULL)
								continue;
							if((janus_get_monotonic_time() - trickle->received) > 45*G_USEC_PER_SEC) {
								/* FIXME Candidate is too old, discard it */
								janus_ice_trickle_destroy(trickle);
								/* FIXME We should report that */
								continue;
							}
							json_t *candidate = trickle->candidate;
							if(candidate == NULL) {
								janus_ice_trickle_destroy(trickle);
								continue;
							}
							if(json_is_object(candidate)) {
								/* We got a single candidate */
								int error = 0;
								const char *error_string = NULL;
								if((error = janus_ice_trickle_parse(handle, candidate, &error_string)) != 0) {
									/* FIXME We should report the error parsing the trickle candidate */
								}
							} else if(json_is_array(candidate)) {
								/* We got multiple candidates in an array */
								JANUS_LOG(LOG_VERB, "Got multiple candidates (%zu)\n", json_array_size(candidate));
								if(json_array_size(candidate) > 0) {
									/* Handle remote candidates */
									size_t i = 0;
									for(i=0; i<json_array_size(candidate); i++) {
										json_t *c = json_array_get(candidate, i);
										/* FIXME We don't care if any trickle fails to parse */
										janus_ice_trickle_parse(handle, c, NULL);
									}
								}
							}
							/* Done, free candidate */
							janus_ice_trickle_destroy(trickle);
						}
					}
					/* This was an answer, check if it's time to start ICE */
					if(janus_flags_is_set(&handle->webrtc_flags, JANUS_ICE_HANDLE_WEBRTC_TRICKLE) &&
							!janus_flags_is_set(&handle->webrtc_flags, JANUS_ICE_HANDLE_WEBRTC_ALL_TRICKLES)) {
						JANUS_LOG(LOG_VERB, "[%"SCNu64"]   -- ICE Trickling is supported by the browser, waiting for remote candidates...\n", handle->handle_id);
						janus_flags_set(&handle->webrtc_flags, JANUS_ICE_HANDLE_WEBRTC_START);
					} else {
						JANUS_LOG(LOG_VERB, "[%"SCNu64"] Done! Sending connectivity checks...\n", handle->handle_id);
						if(handle->stream_id > 0) {
							janus_ice_setup_remote_candidates(handle, handle->stream_id, 1);
						}
					}
				} else {
					/* Check if transport wide CC is supported */
					int transport_wide_cc_ext_id = janus_rtp_header_extension_get_id(jsep_sdp, JANUS_RTP_EXTMAP_TRANSPORT_WIDE_CC);
					handle->stream->do_transport_wide_cc = TRUE;
					handle->stream->transport_wide_cc_ext_id = transport_wide_cc_ext_id;
>>>>>>> 5c676cf5
				}
			} else {
				/* FIXME This is a renegotiation: we can currently only handle simple changes in media
				 * direction and ICE restarts: anything more complex than that will result in an error */
				JANUS_LOG(LOG_INFO, "[%"SCNu64"] Negotiation update, checking what changed...\n", handle->handle_id);
				if(janus_sdp_process(handle, parsed_sdp, TRUE) < 0) {
					JANUS_LOG(LOG_ERR, "Error processing SDP\n");
					janus_sdp_destroy(parsed_sdp);
					g_free(jsep_type);
					janus_flags_clear(&handle->webrtc_flags, JANUS_ICE_HANDLE_WEBRTC_PROCESSING_OFFER);
					ret = janus_process_error(request, session_id, transaction_text, JANUS_ERROR_UNEXPECTED_ANSWER, "Error processing SDP");
					janus_mutex_unlock(&handle->mutex);
					goto jsondone;
				}
				renegotiation = TRUE;
				if(janus_flags_is_set(&handle->webrtc_flags, JANUS_ICE_HANDLE_WEBRTC_ICE_RESTART)) {
					JANUS_LOG(LOG_INFO, "[%"SCNu64"] Restarting ICE...\n", handle->handle_id);
					/* Update remote credentials for ICE */
					if(handle->stream) {
						nice_agent_set_remote_credentials(handle->agent, handle->stream->stream_id,
							handle->stream->ruser, handle->stream->rpass);
					}
					/* FIXME We only need to do that for offers: if it's an answer, we did that already */
					if(offer) {
						janus_ice_restart(handle);
					} else {
						janus_flags_clear(&handle->webrtc_flags, JANUS_ICE_HANDLE_WEBRTC_ICE_RESTART);
					}
				}
#ifdef HAVE_SCTP
				if(!offer) {
					/* Were datachannels just added? */
					if(janus_flags_is_set(&handle->webrtc_flags, JANUS_ICE_HANDLE_WEBRTC_DATA_CHANNELS)) {
						janus_ice_stream *stream = handle->stream;
						if(stream != NULL && stream->component != NULL
								&& stream->component->dtls != NULL && stream->component->dtls->sctp == NULL) {
							/* Create SCTP association as well */
							JANUS_LOG(LOG_WARN, "[%"SCNu64"] Creating datachannels...\n", handle->handle_id);
							janus_dtls_srtp_create_sctp(stream->component->dtls);
						}
					}
				}
#endif
			}
			char *tmp = handle->remote_sdp;
			handle->remote_sdp = g_strdup(jsep_sdp);
			g_free(tmp);
			janus_mutex_unlock(&handle->mutex);
			/* Anonymize SDP */
			if(janus_sdp_anonymize(parsed_sdp) < 0) {
				/* Invalid SDP */
				ret = janus_process_error(request, session_id, transaction_text, JANUS_ERROR_JSEP_INVALID_SDP, "JSEP error: invalid SDP");
				janus_sdp_destroy(parsed_sdp);
				g_free(jsep_type);
				janus_flags_clear(&handle->webrtc_flags, JANUS_ICE_HANDLE_WEBRTC_PROCESSING_OFFER);
				goto jsondone;
			}
			jsep_sdp_stripped = janus_sdp_write(parsed_sdp);
			janus_sdp_destroy(parsed_sdp);
			sdp = NULL;
			janus_flags_clear(&handle->webrtc_flags, JANUS_ICE_HANDLE_WEBRTC_PROCESSING_OFFER);
		}

		/* Make sure the app handle is still valid */
		if(handle->app == NULL || handle->app_handle == NULL || !janus_plugin_session_is_alive(handle->app_handle)) {
			ret = janus_process_error(request, session_id, transaction_text, JANUS_ERROR_PLUGIN_MESSAGE, "No plugin to handle this message");
			g_free(jsep_type);
			g_free(jsep_sdp_stripped);
			janus_flags_clear(&handle->webrtc_flags, JANUS_ICE_HANDLE_WEBRTC_PROCESSING_OFFER);
			goto jsondone;
		}

		/* Send the message to the plugin (which must eventually free transaction_text and unref the two objects, body and jsep) */
		json_incref(body);
		json_t *body_jsep = NULL;
		if(jsep_sdp_stripped) {
			body_jsep = json_pack("{ssss}", "type", jsep_type, "sdp", jsep_sdp_stripped);
			/* Check if VP8 simulcasting is enabled */
			if(janus_flags_is_set(&handle->webrtc_flags, JANUS_ICE_HANDLE_WEBRTC_HAS_VIDEO)) {
				if(handle->stream && handle->stream->video_ssrc_peer[1]) {
					json_t *simulcast = json_object();
					json_object_set(simulcast, "ssrc-0", json_integer(handle->stream->video_ssrc_peer[0]));
					json_object_set(simulcast, "ssrc-1", json_integer(handle->stream->video_ssrc_peer[1]));
					if(handle->stream->video_ssrc_peer[2])
						json_object_set(simulcast, "ssrc-2", json_integer(handle->stream->video_ssrc_peer[2]));
					json_object_set(body_jsep, "simulcast", simulcast);
				}
			}
			/* Check if this is a renegotiation or update */
			if(renegotiation)
				json_object_set(body_jsep, "update", json_true());
		}
		janus_plugin_result *result = plugin_t->handle_message(handle->app_handle,
			g_strdup((char *)transaction_text), body, body_jsep);
		g_free(jsep_type);
		g_free(jsep_sdp_stripped);
		if(result == NULL) {
			/* Something went horribly wrong! */
			ret = janus_process_error(request, session_id, transaction_text, JANUS_ERROR_PLUGIN_MESSAGE, "Plugin didn't give a result");
			goto jsondone;
		}
		if(result->type == JANUS_PLUGIN_OK) {
			/* The plugin gave a result already (synchronous request/response) */
			if(result->content == NULL || !json_is_object(result->content)) {
				/* Missing content, or not a JSON object */
				ret = janus_process_error(request, session_id, transaction_text, JANUS_ERROR_PLUGIN_MESSAGE,
					result->content == NULL ?
						"Plugin didn't provide any content for this synchronous response" :
						"Plugin returned an invalid JSON response");
				janus_plugin_result_destroy(result);
				goto jsondone;
			}
			/* Reference the content, as destroying the result instance will decref it */
			json_incref(result->content);
			/* Prepare JSON response */
			json_t *reply = janus_create_message("success", session->session_id, transaction_text);
			json_object_set_new(reply, "sender", json_integer(handle->handle_id));
			json_t *plugin_data = json_object();
			json_object_set_new(plugin_data, "plugin", json_string(plugin_t->get_package()));
			json_object_set_new(plugin_data, "data", result->content);
			json_object_set_new(reply, "plugindata", plugin_data);
			/* Send the success reply */
			ret = janus_process_success(request, reply);
		} else if(result->type == JANUS_PLUGIN_OK_WAIT) {
			/* The plugin received the request but didn't process it yet, send an ack (asynchronous notifications may follow) */
			json_t *reply = janus_create_message("ack", session_id, transaction_text);
			if(result->text)
				json_object_set_new(reply, "hint", json_string(result->text));
			/* Send the success reply */
			ret = janus_process_success(request, reply);
		} else {
			/* Something went horribly wrong! */
			ret = janus_process_error_string(request, session_id, transaction_text, JANUS_ERROR_PLUGIN_MESSAGE,
				(char *)(result->text ? result->text : "Plugin returned a severe (unknown) error"));
			janus_plugin_result_destroy(result);
			goto jsondone;
		}
		janus_plugin_result_destroy(result);
	} else if(!strcasecmp(message_text, "trickle")) {
		if(handle == NULL) {
			/* Trickle is an handle-level command */
			ret = janus_process_error(request, session_id, transaction_text, JANUS_ERROR_INVALID_REQUEST_PATH, "Unhandled request '%s' at this path", message_text);
			goto jsondone;
		}
		if(handle->app == NULL || handle->app_handle == NULL || !janus_plugin_session_is_alive(handle->app_handle)) {
			ret = janus_process_error(request, session_id, transaction_text, JANUS_ERROR_PLUGIN_MESSAGE, "No plugin to handle this trickle candidate");
			goto jsondone;
		}
		json_t *candidate = json_object_get(root, "candidate");
		json_t *candidates = json_object_get(root, "candidates");
		if(candidate == NULL && candidates == NULL) {
			ret = janus_process_error(request, session_id, transaction_text, JANUS_ERROR_MISSING_MANDATORY_ELEMENT, "Missing mandatory element (candidate|candidates)");
			goto jsondone;
		}
		if(candidate != NULL && candidates != NULL) {
			ret = janus_process_error(request, session_id, transaction_text, JANUS_ERROR_INVALID_JSON, "Can't have both candidate and candidates");
			goto jsondone;
		}
		if(janus_flags_is_set(&handle->webrtc_flags,JANUS_ICE_HANDLE_WEBRTC_CLEANING)) {
			JANUS_LOG(LOG_ERR, "[%"SCNu64"] Received a trickle, but still cleaning a previous session\n", handle->handle_id);
			ret = janus_process_error(request, session_id, transaction_text, JANUS_ERROR_WEBRTC_STATE, "Still cleaning a previous session");
			goto jsondone;
		}
		janus_mutex_lock(&handle->mutex);
		if(!janus_flags_is_set(&handle->webrtc_flags, JANUS_ICE_HANDLE_WEBRTC_TRICKLE)) {
			/* It looks like this peer supports Trickle, after all */
			JANUS_LOG(LOG_VERB, "Handle %"SCNu64" supports trickle even if it didn't negotiate it...\n", handle->handle_id);
			janus_flags_set(&handle->webrtc_flags, JANUS_ICE_HANDLE_WEBRTC_TRICKLE);
		}
		/* Is there any stream ready? this trickle may get here before the SDP it relates to */
		if(handle->stream == NULL) {
			JANUS_LOG(LOG_WARN, "[%"SCNu64"] No stream, queueing this trickle as it got here before the SDP...\n", handle->handle_id);
			/* Enqueue this trickle candidate(s), we'll process this later */
			janus_ice_trickle *early_trickle = janus_ice_trickle_new(transaction_text, candidate ? candidate : candidates);
			handle->pending_trickles = g_list_append(handle->pending_trickles, early_trickle);
			/* Send the ack right away, an event will tell the application if the candidate(s) failed */
			goto trickledone;
		}
		/* Is the ICE stack ready already? */
		if(janus_flags_is_set(&handle->webrtc_flags, JANUS_ICE_HANDLE_WEBRTC_PROCESSING_OFFER) ||
				!janus_flags_is_set(&handle->webrtc_flags, JANUS_ICE_HANDLE_WEBRTC_GOT_OFFER) ||
				!janus_flags_is_set(&handle->webrtc_flags, JANUS_ICE_HANDLE_WEBRTC_GOT_ANSWER)) {
			const char *cause = NULL;
			if(janus_flags_is_set(&handle->webrtc_flags, JANUS_ICE_HANDLE_WEBRTC_PROCESSING_OFFER))
				cause = "processing the offer";
			else if(!janus_flags_is_set(&handle->webrtc_flags, JANUS_ICE_HANDLE_WEBRTC_GOT_ANSWER))
				cause = "waiting for the answer";
			else if(!janus_flags_is_set(&handle->webrtc_flags, JANUS_ICE_HANDLE_WEBRTC_GOT_OFFER))
				cause = "waiting for the offer";
			JANUS_LOG(LOG_VERB, "[%"SCNu64"] Still %s, queueing this trickle to wait until we're done there...\n",
				handle->handle_id, cause);
			/* Enqueue this trickle candidate(s), we'll process this later */
			janus_ice_trickle *early_trickle = janus_ice_trickle_new(transaction_text, candidate ? candidate : candidates);
			handle->pending_trickles = g_list_append(handle->pending_trickles, early_trickle);
			/* Send the ack right away, an event will tell the application if the candidate(s) failed */
			goto trickledone;
		}
		if(candidate != NULL) {
			/* We got a single candidate */
			int error = 0;
			const char *error_string = NULL;
			if((error = janus_ice_trickle_parse(handle, candidate, &error_string)) != 0) {
				ret = janus_process_error(request, session_id, transaction_text, error, "%s", error_string);
				janus_mutex_unlock(&handle->mutex);
				goto jsondone;
			}
		} else {
			/* We got multiple candidates in an array */
			if(!json_is_array(candidates)) {
				ret = janus_process_error(request, session_id, transaction_text, JANUS_ERROR_INVALID_ELEMENT_TYPE, "candidates is not an array");
				janus_mutex_unlock(&handle->mutex);
				goto jsondone;
			}
			JANUS_LOG(LOG_VERB, "Got multiple candidates (%zu)\n", json_array_size(candidates));
			if(json_array_size(candidates) > 0) {
				/* Handle remote candidates */
				size_t i = 0;
				for(i=0; i<json_array_size(candidates); i++) {
					json_t *c = json_array_get(candidates, i);
					/* FIXME We don't care if any trickle fails to parse */
					janus_ice_trickle_parse(handle, c, NULL);
				}
			}
		}

trickledone:
		janus_mutex_unlock(&handle->mutex);
		/* We reply right away, not to block the web server... */
		json_t *reply = janus_create_message("ack", session_id, transaction_text);
		/* Send the success reply */
		ret = janus_process_success(request, reply);
	} else {
		ret = janus_process_error(request, session_id, transaction_text, JANUS_ERROR_UNKNOWN_REQUEST, "Unknown request '%s'", message_text);
	}

jsondone:
	/* Done processing */
	if(handle != NULL)
		janus_refcount_decrease(&handle->ref);
	if(session != NULL)
		janus_refcount_decrease(&session->ref);
	return ret;
}

static json_t *janus_json_token_plugin_array(const char *token_value) {
	json_t *plugins_list = json_array();
	GList *plugins = janus_auth_list_plugins(token_value);
	if(plugins != NULL) {
		GList *tmp = plugins;
		while(tmp) {
			janus_plugin *p = (janus_plugin *)tmp->data;
			if(p != NULL)
				json_array_append_new(plugins_list, json_string(p->get_package()));
			tmp = tmp->next;
		}
		g_list_free(plugins);
		plugins = NULL;
	}
	return plugins_list;
}

static json_t *janus_json_list_token_plugins(const char *token_value, const gchar *transaction_text) {
	json_t *plugins_list = janus_json_token_plugin_array(token_value);
	/* Prepare JSON reply */
	json_t *reply = janus_create_message("success", 0, transaction_text);
	json_t *data = json_object();
	json_object_set_new(data, "plugins", plugins_list);
	json_object_set_new(reply, "data", data);
	return reply;
}

static int janus_request_allow_token(janus_request *request, guint64 session_id, const gchar *transaction_text, gboolean allow, gboolean add) {
	/* Allow/disallow a valid token valid to access a plugin */
	int ret = -1;
	int error_code = 0;
	char error_cause[100];
	json_t *root = request->message;
	if(!janus_auth_is_enabled()) {
		ret = janus_process_error(request, session_id, transaction_text, JANUS_ERROR_UNKNOWN, "Token based authentication disabled");
		goto jsondone;
	}
	JANUS_VALIDATE_JSON_OBJECT(root, add_token_parameters,
		error_code, error_cause, FALSE,
		JANUS_ERROR_MISSING_MANDATORY_ELEMENT, JANUS_ERROR_INVALID_ELEMENT_TYPE);
	/* Any plugin this token should be limited to? */
	json_t *allowed = json_object_get(root, "plugins");
	if(error_code == 0 && !add && (!allowed || json_array_size(allowed) == 0)) {
		error_code = JANUS_ERROR_INVALID_ELEMENT_TYPE;
		g_strlcpy(error_cause, "Invalid element type (plugins should be a non-empty array)", sizeof(error_cause));
	}
	if(error_code != 0) {
		ret = janus_process_error_string(request, session_id, transaction_text, error_code, error_cause);
		goto jsondone;
	}
	json_t *token = json_object_get(root, "token");
	const char *token_value = json_string_value(token);
	if(add) {
		/* First of all, add the new token */
		if(!janus_auth_add_token(token_value)) {
			ret = janus_process_error(request, session_id, transaction_text, JANUS_ERROR_UNKNOWN, "Error adding token");
			goto jsondone;
		}
	} else {
		/* Check if the token is valid, first */
		if(!janus_auth_check_token(token_value)) {
			ret = janus_process_error(request, session_id, transaction_text, JANUS_ERROR_TOKEN_NOT_FOUND, "Token %s not found", token_value);
			goto jsondone;
		}
	}
	if(allowed && json_array_size(allowed) > 0) {
		/* Specify which plugins this token has access to */
		size_t i = 0;
		gboolean ok = TRUE;
		for(i=0; i<json_array_size(allowed); i++) {
			json_t *p = json_array_get(allowed, i);
			if(!p || !json_is_string(p)) {
				/* FIXME Should we fail here? */
				if(add){
					JANUS_LOG(LOG_WARN, "Invalid plugin passed to the new token request, skipping...\n");
					continue;
				} else {
					JANUS_LOG(LOG_ERR, "Invalid plugin passed to the new token request...\n");
					ok = FALSE;
					break;
				}
			}
			const gchar *plugin_text = json_string_value(p);
			janus_plugin *plugin_t = janus_plugin_find(plugin_text);
			if(plugin_t == NULL) {
				/* FIXME Should we fail here? */
				if(add) {
					JANUS_LOG(LOG_WARN, "No such plugin '%s' passed to the new token request, skipping...\n", plugin_text);
					continue;
				} else {
					JANUS_LOG(LOG_ERR, "No such plugin '%s' passed to the new token request...\n", plugin_text);
					ok = FALSE;
				}
				break;
			}
		}
		if(!ok) {
			ret = janus_process_error(request, session_id, transaction_text, JANUS_ERROR_INVALID_ELEMENT_TYPE, "Invalid element type (some of the provided plugins are invalid)");
			goto jsondone;
		}
		/* Take care of the plugins access limitations */
		i = 0;
		for(i=0; i<json_array_size(allowed); i++) {
			json_t *p = json_array_get(allowed, i);
			const gchar *plugin_text = json_string_value(p);
			janus_plugin *plugin_t = janus_plugin_find(plugin_text);
			if(!(allow ? janus_auth_allow_plugin(token_value, plugin_t) : janus_auth_disallow_plugin(token_value, plugin_t))) {
				/* FIXME Should we notify individual failures? */
				JANUS_LOG(LOG_WARN, "Error allowing access to '%s' to the new token, bad things may happen...\n", plugin_text);
			}
		}
	} else {
		/* No plugin limitation specified, allow all plugins */
		if(plugins && g_hash_table_size(plugins) > 0) {
			GHashTableIter iter;
			gpointer value;
			g_hash_table_iter_init(&iter, plugins);
			while (g_hash_table_iter_next(&iter, NULL, &value)) {
				janus_plugin *plugin_t = value;
				if(plugin_t == NULL)
					continue;
				if(!janus_auth_allow_plugin(token_value, plugin_t)) {
					JANUS_LOG(LOG_WARN, "Error allowing access to '%s' to the new token, bad things may happen...\n", plugin_t->get_package());
				}
			}
		}
	}
	/* Get the list of plugins this new token can now access */
	json_t *reply = janus_json_list_token_plugins(token_value, transaction_text);
	/* Send the success reply */
	ret = janus_process_success(request, reply);
jsondone:
	return ret;
}

/* Admin/monitor WebServer requests handler */
int janus_process_incoming_admin_request(janus_request *request) {
	int ret = -1;
	int error_code = 0;
	char error_cause[100];
	if(request == NULL) {
		JANUS_LOG(LOG_ERR, "Missing request or payload to process, giving up...\n");
		return ret;
	}
	json_t *root = request->message;
	/* Ok, let's start with the ids */
	guint64 session_id = 0, handle_id = 0;
	json_t *s = json_object_get(root, "session_id");
	if(s && json_is_integer(s))
		session_id = json_integer_value(s);
	json_t *h = json_object_get(root, "handle_id");
	if(h && json_is_integer(h))
		handle_id = json_integer_value(h);

	janus_session *session = NULL;
	janus_ice_handle *handle = NULL;

	/* Get transaction and message request */
	JANUS_VALIDATE_JSON_OBJECT(root, admin_parameters,
		error_code, error_cause, FALSE,
		JANUS_ERROR_MISSING_MANDATORY_ELEMENT, JANUS_ERROR_INVALID_ELEMENT_TYPE);
	if(error_code != 0) {
		ret = janus_process_error_string(request, session_id, NULL, error_code, error_cause);
		goto jsondone;
	}
	json_t *transaction = json_object_get(root, "transaction");
	const gchar *transaction_text = json_string_value(transaction);
	json_t *message = json_object_get(root, "janus");
	const gchar *message_text = json_string_value(message);

	if(session_id == 0 && handle_id == 0) {
		/* Can only be a 'Get all sessions' or some general setting manipulation request */
		if(!strcasecmp(message_text, "info")) {
			/* The generic info request */
			ret = janus_process_success(request, janus_info(transaction_text));
			goto jsondone;
		}
		if(admin_api_secret != NULL) {
			/* There's an admin/monitor secret, check that the client provided it */
			json_t *secret = json_object_get(root, "admin_secret");
			if(!secret || !json_is_string(secret) || !janus_strcmp_const_time(json_string_value(secret), admin_api_secret)) {
				ret = janus_process_error(request, session_id, transaction_text, JANUS_ERROR_UNAUTHORIZED, NULL);
				goto jsondone;
			}
		}
		if(!strcasecmp(message_text, "get_status")) {
			/* Return some info on the settings (mostly debug-related, at the moment) */
			json_t *reply = janus_create_message("success", 0, transaction_text);
			json_t *status = json_object();
			json_object_set_new(status, "token_auth", janus_auth_is_enabled() ? json_true() : json_false());
			json_object_set_new(status, "session_timeout", json_integer(session_timeout));
			json_object_set_new(status, "log_level", json_integer(janus_log_level));
			json_object_set_new(status, "log_timestamps", janus_log_timestamps ? json_true() : json_false());
			json_object_set_new(status, "log_colors", janus_log_colors ? json_true() : json_false());
			json_object_set_new(status, "locking_debug", lock_debug ? json_true() : json_false());
			json_object_set_new(status, "refcount_debug", refcount_debug ? json_true() : json_false());
			json_object_set_new(status, "libnice_debug", janus_ice_is_ice_debugging_enabled() ? json_true() : json_false());
			json_object_set_new(status, "max_nack_queue", json_integer(janus_get_max_nack_queue()));
			json_object_set_new(status, "no_media_timer", json_integer(janus_get_no_media_timer()));
			json_object_set_new(reply, "status", status);
			/* Send the success reply */
			ret = janus_process_success(request, reply);
			goto jsondone;
		} else if(!strcasecmp(message_text, "set_session_timeout")) {
			/* Change the session timeout value */
			JANUS_VALIDATE_JSON_OBJECT(root, timeout_parameters,
				error_code, error_cause, FALSE,
				JANUS_ERROR_MISSING_MANDATORY_ELEMENT, JANUS_ERROR_INVALID_ELEMENT_TYPE);
			if(error_code != 0) {
				ret = janus_process_error_string(request, session_id, transaction_text, error_code, error_cause);
				goto jsondone;
			}
			json_t *timeout = json_object_get(root, "timeout");
			int timeout_num = json_integer_value(timeout);
			if(timeout_num < 0) {
				ret = janus_process_error(request, session_id, transaction_text, JANUS_ERROR_INVALID_ELEMENT_TYPE, "Invalid element type (timeout should be a positive integer)");
				goto jsondone;
			}
			session_timeout = timeout_num;
			/* Prepare JSON reply */
			json_t *reply = json_object();
			json_object_set_new(reply, "janus", json_string("success"));
			json_object_set_new(reply, "transaction", json_string(transaction_text));
			json_object_set_new(reply, "timeout", json_integer(session_timeout));
			/* Send the success reply */
			ret = janus_process_success(request, reply);
			goto jsondone;
		} else if(!strcasecmp(message_text, "set_log_level")) {
			/* Change the debug logging level */
			JANUS_VALIDATE_JSON_OBJECT(root, level_parameters,
				error_code, error_cause, FALSE,
				JANUS_ERROR_MISSING_MANDATORY_ELEMENT, JANUS_ERROR_INVALID_ELEMENT_TYPE);
			if(error_code != 0) {
				ret = janus_process_error_string(request, session_id, transaction_text, error_code, error_cause);
				goto jsondone;
			}
			json_t *level = json_object_get(root, "level");
			int level_num = json_integer_value(level);
			if(level_num < LOG_NONE || level_num > LOG_MAX) {
				ret = janus_process_error(request, session_id, transaction_text, JANUS_ERROR_INVALID_ELEMENT_TYPE, "Invalid element type (level should be between %d and %d)", LOG_NONE, LOG_MAX);
				goto jsondone;
			}
			janus_log_level = level_num;
			/* Prepare JSON reply */
			json_t *reply = janus_create_message("success", 0, transaction_text);
			json_object_set_new(reply, "level", json_integer(janus_log_level));
			/* Send the success reply */
			ret = janus_process_success(request, reply);
			goto jsondone;
		} else if(!strcasecmp(message_text, "set_locking_debug")) {
			/* Enable/disable the locking debug (would show a message on the console for every lock attempt) */
			JANUS_VALIDATE_JSON_OBJECT(root, debug_parameters,
				error_code, error_cause, FALSE,
				JANUS_ERROR_MISSING_MANDATORY_ELEMENT, JANUS_ERROR_INVALID_ELEMENT_TYPE);
			if(error_code != 0) {
				ret = janus_process_error_string(request, session_id, transaction_text, error_code, error_cause);
				goto jsondone;
			}
			json_t *debug = json_object_get(root, "debug");
			lock_debug = json_is_true(debug);
			/* Prepare JSON reply */
			json_t *reply = janus_create_message("success", 0, transaction_text);
			json_object_set_new(reply, "locking_debug", lock_debug ? json_true() : json_false());
			/* Send the success reply */
			ret = janus_process_success(request, reply);
			goto jsondone;
		} else if(!strcasecmp(message_text, "set_refcount_debug")) {
			/* Enable/disable the reference counter debug (would show a message on the console for every increase/decrease) */
			JANUS_VALIDATE_JSON_OBJECT(root, debug_parameters,
				error_code, error_cause, FALSE,
				JANUS_ERROR_MISSING_MANDATORY_ELEMENT, JANUS_ERROR_INVALID_ELEMENT_TYPE);
			if(error_code != 0) {
				ret = janus_process_error_string(request, session_id, transaction_text, error_code, error_cause);
				goto jsondone;
			}
			json_t *debug = json_object_get(root, "debug");
			if(json_is_true(debug)) {
				refcount_debug = TRUE;
			} else {
				refcount_debug = FALSE;
			}
			/* Prepare JSON reply */
			json_t *reply = janus_create_message("success", 0, transaction_text);
			json_object_set_new(reply, "refcount_debug", refcount_debug ? json_true() : json_false());
			/* Send the success reply */
			ret = janus_process_success(request, reply);
			goto jsondone;
		} else if(!strcasecmp(message_text, "set_log_timestamps")) {
			/* Enable/disable the log timestamps */
			JANUS_VALIDATE_JSON_OBJECT(root, timestamps_parameters,
				error_code, error_cause, FALSE,
				JANUS_ERROR_MISSING_MANDATORY_ELEMENT, JANUS_ERROR_INVALID_ELEMENT_TYPE);
			if(error_code != 0) {
				ret = janus_process_error_string(request, session_id, transaction_text, error_code, error_cause);
				goto jsondone;
			}
			json_t *timestamps = json_object_get(root, "timestamps");
			janus_log_timestamps = json_is_true(timestamps);
			/* Prepare JSON reply */
			json_t *reply = janus_create_message("success", 0, transaction_text);
			json_object_set_new(reply, "log_timestamps", janus_log_timestamps ? json_true() : json_false());
			/* Send the success reply */
			ret = janus_process_success(request, reply);
			goto jsondone;
		} else if(!strcasecmp(message_text, "set_log_colors")) {
			/* Enable/disable the log colors */
			JANUS_VALIDATE_JSON_OBJECT(root, colors_parameters,
				error_code, error_cause, FALSE,
				JANUS_ERROR_MISSING_MANDATORY_ELEMENT, JANUS_ERROR_INVALID_ELEMENT_TYPE);
			if(error_code != 0) {
				ret = janus_process_error_string(request, session_id, transaction_text, error_code, error_cause);
				goto jsondone;
			}
			json_t *colors = json_object_get(root, "colors");
			janus_log_colors = json_is_true(colors);
			/* Prepare JSON reply */
			json_t *reply = janus_create_message("success", 0, transaction_text);
			json_object_set_new(reply, "log_colors", janus_log_colors ? json_true() : json_false());
			/* Send the success reply */
			ret = janus_process_success(request, reply);
			goto jsondone;
		} else if(!strcasecmp(message_text, "set_libnice_debug")) {
			/* Enable/disable the libnice debugging (http://nice.freedesktop.org/libnice/libnice-Debug-messages.html) */
			JANUS_VALIDATE_JSON_OBJECT(root, debug_parameters,
				error_code, error_cause, FALSE,
				JANUS_ERROR_MISSING_MANDATORY_ELEMENT, JANUS_ERROR_INVALID_ELEMENT_TYPE);
			if(error_code != 0) {
				ret = janus_process_error_string(request, session_id, transaction_text, error_code, error_cause);
				goto jsondone;
			}
			json_t *debug = json_object_get(root, "debug");
			if(json_is_true(debug)) {
				janus_ice_debugging_enable();
			} else {
				janus_ice_debugging_disable();
			}
			/* Prepare JSON reply */
			json_t *reply = janus_create_message("success", 0, transaction_text);
			json_object_set_new(reply, "libnice_debug", janus_ice_is_ice_debugging_enabled() ? json_true() : json_false());
			/* Send the success reply */
			ret = janus_process_success(request, reply);
			goto jsondone;
		} else if(!strcasecmp(message_text, "set_max_nack_queue")) {
			/* Change the current value for the max NACK queue */
			JANUS_VALIDATE_JSON_OBJECT(root, mnq_parameters,
				error_code, error_cause, FALSE,
				JANUS_ERROR_MISSING_MANDATORY_ELEMENT, JANUS_ERROR_INVALID_ELEMENT_TYPE);
			if(error_code != 0) {
				ret = janus_process_error_string(request, session_id, transaction_text, error_code, error_cause);
				goto jsondone;
			}
			json_t *mnq = json_object_get(root, "max_nack_queue");
			int mnq_num = json_integer_value(mnq);
			if(mnq_num < 0 || (mnq_num > 0 && mnq_num < 200)) {
				ret = janus_process_error(request, session_id, transaction_text, JANUS_ERROR_INVALID_ELEMENT_TYPE, "Invalid element type (max_nack_queue, if provided, should be greater than 200)");
				goto jsondone;
			}
			janus_set_max_nack_queue(mnq_num);
			/* Prepare JSON reply */
			json_t *reply = janus_create_message("success", 0, transaction_text);
			json_object_set_new(reply, "max_nack_queue", json_integer(janus_get_max_nack_queue()));
			/* Send the success reply */
			ret = janus_process_success(request, reply);
			goto jsondone;
		} else if(!strcasecmp(message_text, "set_no_media_timer")) {
			/* Change the current value for the no-media timer */
			JANUS_VALIDATE_JSON_OBJECT(root, nmt_parameters,
				error_code, error_cause, FALSE,
				JANUS_ERROR_MISSING_MANDATORY_ELEMENT, JANUS_ERROR_INVALID_ELEMENT_TYPE);
			if(error_code != 0) {
				ret = janus_process_error_string(request, session_id, transaction_text, error_code, error_cause);
				goto jsondone;
			}
			json_t *nmt = json_object_get(root, "no_media_timer");
			int nmt_num = json_integer_value(nmt);
			janus_set_no_media_timer(nmt_num);
			/* Prepare JSON reply */
			json_t *reply = json_object();
			json_object_set_new(reply, "janus", json_string("success"));
			json_object_set_new(reply, "transaction", json_string(transaction_text));
			json_object_set_new(reply, "no_media_timer", json_integer(janus_get_no_media_timer()));
			/* Send the success reply */
			ret = janus_process_success(request, reply);
			goto jsondone;
		} else if(!strcasecmp(message_text, "list_sessions")) {
			/* List sessions */
			session_id = 0;
			json_t *list = json_array();
			if(sessions != NULL && g_hash_table_size(sessions) > 0) {
				janus_mutex_lock(&sessions_mutex);
				GHashTableIter iter;
				gpointer value;
				g_hash_table_iter_init(&iter, sessions);
				while (g_hash_table_iter_next(&iter, NULL, &value)) {
					janus_session *session = value;
					if(session == NULL) {
						continue;
					}
					json_array_append_new(list, json_integer(session->session_id));
				}
				janus_mutex_unlock(&sessions_mutex);
			}
			/* Prepare JSON reply */
			json_t *reply = janus_create_message("success", 0, transaction_text);
			json_object_set_new(reply, "sessions", list);
			/* Send the success reply */
			ret = janus_process_success(request, reply);
			goto jsondone;
		} else if(!strcasecmp(message_text, "add_token")) {
			/* Add a token valid for authentication */
			ret = janus_request_allow_token(request, session_id, transaction_text, TRUE, TRUE);
			goto jsondone;
		} else if(!strcasecmp(message_text, "list_tokens")) {
			/* List all the valid tokens */
			if(!janus_auth_is_enabled()) {
				ret = janus_process_error(request, session_id, transaction_text, JANUS_ERROR_UNKNOWN, "Token based authentication disabled");
				goto jsondone;
			}
			json_t *tokens_list = json_array();
			GList *list = janus_auth_list_tokens();
			if(list != NULL) {
				GList *tmp = list;
				while(tmp) {
					char *token = (char *)tmp->data;
					if(token != NULL) {
						json_t *plugins_list = janus_json_token_plugin_array(token);
						if(json_array_size(plugins_list) > 0) {
							json_t *t = json_object();
							json_object_set_new(t, "token", json_string(token));
							json_object_set_new(t, "allowed_plugins", plugins_list);
							json_array_append_new(tokens_list, t);
						}
						else
							json_decref(plugins_list);
						tmp->data = NULL;
						g_free(token);
					}
					tmp = tmp->next;
				}
				g_list_free(list);
			}
			/* Prepare JSON reply */
			json_t *reply = janus_create_message("success", 0, transaction_text);
			json_t *data = json_object();
			json_object_set_new(data, "tokens", tokens_list);
			json_object_set_new(reply, "data", data);
			/* Send the success reply */
			ret = janus_process_success(request, reply);
			goto jsondone;
		} else if(!strcasecmp(message_text, "allow_token")) {
			/* Allow a valid token valid to access a plugin */
			ret = janus_request_allow_token(request, session_id, transaction_text, TRUE, FALSE);
			goto jsondone;
		} else if(!strcasecmp(message_text, "disallow_token")) {
			/* Disallow a valid token valid from accessing a plugin */
			ret = janus_request_allow_token(request, session_id, transaction_text, FALSE, FALSE);
			goto jsondone;
		} else if(!strcasecmp(message_text, "remove_token")) {
			/* Invalidate a token for authentication purposes */
			if(!janus_auth_is_enabled()) {
				ret = janus_process_error(request, session_id, transaction_text, JANUS_ERROR_UNKNOWN, "Token based authentication disabled");
				goto jsondone;
			}
			JANUS_VALIDATE_JSON_OBJECT(root, token_parameters,
				error_code, error_cause, FALSE,
				JANUS_ERROR_MISSING_MANDATORY_ELEMENT, JANUS_ERROR_INVALID_ELEMENT_TYPE);
			if(error_code != 0) {
				ret = janus_process_error_string(request, session_id, transaction_text, error_code, error_cause);
				goto jsondone;
			}
			json_t *token = json_object_get(root, "token");
			const char *token_value = json_string_value(token);
			if(!janus_auth_remove_token(token_value)) {
				ret = janus_process_error(request, session_id, transaction_text, JANUS_ERROR_UNKNOWN, "Error removing token");
				goto jsondone;
			}
			/* Prepare JSON reply */
			json_t *reply = janus_create_message("success", 0, transaction_text);
			/* Send the success reply */
			ret = janus_process_success(request, reply);
			goto jsondone;
		} else {
			/* No message we know of */
			ret = janus_process_error(request, session_id, transaction_text, JANUS_ERROR_INVALID_REQUEST_PATH, "Unhandled request '%s' at this path", message_text);
			goto jsondone;
		}
	}
	if(session_id < 1) {
		JANUS_LOG(LOG_ERR, "Invalid session\n");
		ret = janus_process_error(request, session_id, transaction_text, JANUS_ERROR_SESSION_NOT_FOUND, NULL);
		goto jsondone;
	}
	if(h && handle_id < 1) {
		JANUS_LOG(LOG_ERR, "Invalid handle\n");
		ret = janus_process_error(request, session_id, transaction_text, JANUS_ERROR_SESSION_NOT_FOUND, NULL);
		goto jsondone;
	}

	/* Go on with the processing */
	if(admin_api_secret != NULL) {
		/* There's an API secret, check that the client provided it */
		json_t *secret = json_object_get(root, "admin_secret");
		if(!secret || !json_is_string(secret) || !janus_strcmp_const_time(json_string_value(secret), admin_api_secret)) {
			ret = janus_process_error(request, session_id, transaction_text, JANUS_ERROR_UNAUTHORIZED, NULL);
			goto jsondone;
		}
	}

	/* If we got here, make sure we have a session (and/or a handle) */
	session = janus_session_find(session_id);
	if(!session) {
		JANUS_LOG(LOG_ERR, "Couldn't find any session %"SCNu64"...\n", session_id);
		ret = janus_process_error(request, session_id, transaction_text, JANUS_ERROR_SESSION_NOT_FOUND, "No such session %"SCNu64"", session_id);
		goto jsondone;
	}
	handle = NULL;
	if(handle_id > 0) {
		handle = janus_session_handles_find(session, handle_id);
		if(!handle) {
			JANUS_LOG(LOG_ERR, "Couldn't find any handle %"SCNu64" in session %"SCNu64"...\n", handle_id, session_id);
			ret = janus_process_error(request, session_id, transaction_text, JANUS_ERROR_HANDLE_NOT_FOUND, "No such handle %"SCNu64" in session %"SCNu64"", handle_id, session_id);
			goto jsondone;
		}
	}

	/* What is this? */
	if(handle == NULL) {
		/* Session-related */
		if(strcasecmp(message_text, "list_handles")) {
			ret = janus_process_error(request, session_id, transaction_text, JANUS_ERROR_INVALID_REQUEST_PATH, "Unhandled request '%s' at this path", message_text);
			goto jsondone;
		}
		/* List handles */
		json_t *list = janus_session_handles_list_json(session);
		/* Prepare JSON reply */
		json_t *reply = janus_create_message("success", session_id, transaction_text);
		json_object_set_new(reply, "handles", list);
		/* Send the success reply */
		ret = janus_process_success(request, reply);
		goto jsondone;
	} else {
		/* Handle-related */
		if(!strcasecmp(message_text, "start_text2pcap")) {
			/* Start dumping RTP and RTCP packets to a text2pcap file */
			JANUS_VALIDATE_JSON_OBJECT(root, text2pcap_parameters,
				error_code, error_cause, FALSE,
				JANUS_ERROR_MISSING_MANDATORY_ELEMENT, JANUS_ERROR_INVALID_ELEMENT_TYPE);
			if(error_code != 0) {
				ret = janus_process_error_string(request, session_id, transaction_text, error_code, error_cause);
				goto jsondone;
			}
			const char *folder = json_string_value(json_object_get(root, "folder"));
			const char *filename = json_string_value(json_object_get(root, "filename"));
			int truncate = json_integer_value(json_object_get(root, "truncate"));
			if(handle->text2pcap != NULL) {
				ret = janus_process_error(request, session_id, transaction_text, JANUS_ERROR_UNKNOWN, "text2pcap already started");
				goto jsondone;
			}
			handle->text2pcap = janus_text2pcap_create(folder, filename, truncate);
			if(handle->text2pcap == NULL) {
				ret = janus_process_error(request, session_id, transaction_text, JANUS_ERROR_UNKNOWN, "Error starting text2pcap dump");
				goto jsondone;
			}
			g_atomic_int_set(&handle->dump_packets, 1);
			/* Prepare JSON reply */
			json_t *reply = json_object();
			json_object_set_new(reply, "janus", json_string("success"));
			json_object_set_new(reply, "transaction", json_string(transaction_text));
			/* Send the success reply */
			ret = janus_process_success(request, reply);
			goto jsondone;
		} else if(!strcasecmp(message_text, "stop_text2pcap")) {
			/* Stop dumping RTP and RTCP packets to a text2pcap file */
			if(handle->text2pcap == NULL) {
				ret = janus_process_error(request, session_id, transaction_text, JANUS_ERROR_UNKNOWN, "text2pcap not started");
				goto jsondone;
			}
			if(g_atomic_int_compare_and_exchange(&handle->dump_packets, 1, 0)) {
				janus_text2pcap_close(handle->text2pcap);
				g_clear_pointer(&handle->text2pcap, janus_text2pcap_free);
			}
			/* Prepare JSON reply */
			json_t *reply = json_object();
			json_object_set_new(reply, "janus", json_string("success"));
			json_object_set_new(reply, "transaction", json_string(transaction_text));
			/* Send the success reply */
			ret = janus_process_success(request, reply);
			goto jsondone;
		}
		/* If this is not a request to start/stop debugging to text2pcap, it must be a handle_info */
		if(strcasecmp(message_text, "handle_info")) {
			ret = janus_process_error(request, session_id, transaction_text, JANUS_ERROR_INVALID_REQUEST_PATH, "Unhandled request '%s' at this path", message_text);
			goto jsondone;
		}
		/* Prepare info */
		janus_mutex_lock(&handle->mutex);
		json_t *info = json_object();
		json_object_set_new(info, "session_id", json_integer(session_id));
		json_object_set_new(info, "session_last_activity", json_integer(session->last_activity));
		if(session->source && session->source->transport)
			json_object_set_new(info, "session_transport", json_string(session->source->transport->get_package()));
		json_object_set_new(info, "handle_id", json_integer(handle_id));
		if(handle->opaque_id)
			json_object_set_new(info, "opaque_id", json_string(handle->opaque_id));
		json_object_set_new(info, "created", json_integer(handle->created));
		json_object_set_new(info, "send_thread_created", g_atomic_int_get(&handle->send_thread_created) ? json_true() : json_false());
		json_object_set_new(info, "current_time", json_integer(janus_get_monotonic_time()));
		if(handle->app && handle->app_handle && janus_plugin_session_is_alive(handle->app_handle)) {
			janus_plugin *plugin = (janus_plugin *)handle->app;
			json_object_set_new(info, "plugin", json_string(plugin->get_package()));
			if(plugin->query_session) {
				/* FIXME This check will NOT work with legacy plugins that were compiled BEFORE the method was specified in plugin.h */
				json_t *query = plugin->query_session(handle->app_handle);
				if(query != NULL) {
					/* Make sure this is a JSON object */
					if(!json_is_object(query)) {
						JANUS_LOG(LOG_WARN, "Ignoring invalid query response from the plugin (not an object)\n");
						json_decref(query);
					} else {
						json_object_set_new(info, "plugin_specific", query);
					}
					query = NULL;
				}
			}
		}
		json_t *flags = json_object();
		json_object_set_new(flags, "got-offer", janus_flags_is_set(&handle->webrtc_flags, JANUS_ICE_HANDLE_WEBRTC_GOT_OFFER) ? json_true() : json_false());
		json_object_set_new(flags, "got-answer", janus_flags_is_set(&handle->webrtc_flags, JANUS_ICE_HANDLE_WEBRTC_GOT_ANSWER) ? json_true() : json_false());
		json_object_set_new(flags, "processing-offer", janus_flags_is_set(&handle->webrtc_flags, JANUS_ICE_HANDLE_WEBRTC_PROCESSING_OFFER) ? json_true() : json_false());
		json_object_set_new(flags, "starting", janus_flags_is_set(&handle->webrtc_flags, JANUS_ICE_HANDLE_WEBRTC_START) ? json_true() : json_false());
		json_object_set_new(flags, "ice-restart", janus_flags_is_set(&handle->webrtc_flags, JANUS_ICE_HANDLE_WEBRTC_ICE_RESTART) ? json_true() : json_false());
		json_object_set_new(flags, "ready", janus_flags_is_set(&handle->webrtc_flags, JANUS_ICE_HANDLE_WEBRTC_READY) ? json_true() : json_false());
		json_object_set_new(flags, "stopped", janus_flags_is_set(&handle->webrtc_flags, JANUS_ICE_HANDLE_WEBRTC_STOP) ? json_true() : json_false());
		json_object_set_new(flags, "alert", janus_flags_is_set(&handle->webrtc_flags, JANUS_ICE_HANDLE_WEBRTC_ALERT) ? json_true() : json_false());
		json_object_set_new(flags, "trickle", janus_flags_is_set(&handle->webrtc_flags, JANUS_ICE_HANDLE_WEBRTC_TRICKLE) ? json_true() : json_false());
		json_object_set_new(flags, "all-trickles", janus_flags_is_set(&handle->webrtc_flags, JANUS_ICE_HANDLE_WEBRTC_ALL_TRICKLES) ? json_true() : json_false());
		json_object_set_new(flags, "trickle-synced", janus_flags_is_set(&handle->webrtc_flags, JANUS_ICE_HANDLE_WEBRTC_TRICKLE_SYNCED) ? json_true() : json_false());
		json_object_set_new(flags, "data-channels", janus_flags_is_set(&handle->webrtc_flags, JANUS_ICE_HANDLE_WEBRTC_DATA_CHANNELS) ? json_true() : json_false());
		json_object_set_new(flags, "has-audio", janus_flags_is_set(&handle->webrtc_flags, JANUS_ICE_HANDLE_WEBRTC_HAS_AUDIO) ? json_true() : json_false());
		json_object_set_new(flags, "has-video", janus_flags_is_set(&handle->webrtc_flags, JANUS_ICE_HANDLE_WEBRTC_HAS_VIDEO) ? json_true() : json_false());
		json_object_set_new(flags, "cleaning", janus_flags_is_set(&handle->webrtc_flags, JANUS_ICE_HANDLE_WEBRTC_CLEANING) ? json_true() : json_false());
		json_object_set_new(info, "flags", flags);
		if(handle->agent) {
			json_object_set_new(info, "agent-created", json_integer(handle->agent_created));
			json_object_set_new(info, "ice-mode", json_string(janus_ice_is_ice_lite_enabled() ? "lite" : "full"));
			json_object_set_new(info, "ice-role", json_string(handle->controlling ? "controlling" : "controlled"));
		}
		json_t *sdps = json_object();
		if(handle->rtp_profile)
			json_object_set_new(sdps, "profile", json_string(handle->rtp_profile));
		if(handle->local_sdp)
			json_object_set_new(sdps, "local", json_string(handle->local_sdp));
		if(handle->remote_sdp)
			json_object_set_new(sdps, "remote", json_string(handle->remote_sdp));
		json_object_set_new(info, "sdps", sdps);
		if(handle->pending_trickles)
			json_object_set_new(info, "pending-trickles", json_integer(g_list_length(handle->pending_trickles)));
		if(handle->queued_packets)
			json_object_set_new(info, "queued-packets", json_integer(g_async_queue_length(handle->queued_packets)));
		if(g_atomic_int_get(&handle->dump_packets)) {
			json_object_set_new(info, "dump-to-text2pcap", json_true());
			if(handle->text2pcap && handle->text2pcap->filename)
			json_object_set_new(info, "text2pcap-file", json_string(handle->text2pcap->filename));
		}
		json_t *streams = json_array();
		if(handle->stream) {
			json_t *s = janus_admin_stream_summary(handle->stream);
			if(s)
				json_array_append_new(streams, s);
		}
		json_object_set_new(info, "streams", streams);
		janus_mutex_unlock(&handle->mutex);
		/* Prepare JSON reply */
		json_t *reply = janus_create_message("success", session_id, transaction_text);
		json_object_set_new(reply, "handle_id", json_integer(handle_id));
		json_object_set_new(reply, "info", info);
		/* Send the success reply */
		ret = janus_process_success(request, reply);
		goto jsondone;
	}

jsondone:
	/* Done processing */
	if(handle != NULL)
		janus_refcount_decrease(&handle->ref);
	if(session != NULL)
		janus_refcount_decrease(&session->ref);
	return ret;
}

int janus_process_success(janus_request *request, json_t *payload)
{
	if(!request || !payload)
		return -1;
	/* Pass to the right transport plugin */
	JANUS_LOG(LOG_HUGE, "Sending %s API response to %s (%p)\n", request->admin ? "admin" : "Janus", request->transport->get_package(), request->instance);
	return request->transport->send_message(request->instance, request->request_id, request->admin, payload);
}

static int janus_process_error_string(janus_request *request, uint64_t session_id, const char *transaction, gint error, gchar *error_string)
{
	if(!request)
		return -1;
	/* Done preparing error */
	JANUS_LOG(LOG_VERB, "[%s] Returning %s API error %d (%s)\n", transaction, request->admin ? "admin" : "Janus", error, error_string);
	/* Prepare JSON error */
	json_t *reply = janus_create_message("error", session_id, transaction);
	json_t *error_data = json_object();
	json_object_set_new(error_data, "code", json_integer(error));
	json_object_set_new(error_data, "reason", json_string(error_string));
	json_object_set_new(reply, "error", error_data);
	/* Pass to the right transport plugin */
	return request->transport->send_message(request->instance, request->request_id, request->admin, reply);
}

int janus_process_error(janus_request *request, uint64_t session_id, const char *transaction, gint error, const char *format, ...)
{
	if(!request)
		return -1;
	gchar *error_string = NULL;
	gchar error_buf[512];
	if(format == NULL) {
		/* No error string provided, use the default one */
		error_string = (gchar *)janus_get_api_error(error);
	} else {
		/* This callback has variable arguments (error string) */
		va_list ap;
		va_start(ap, format);
		g_vsnprintf(error_buf, sizeof(error_buf), format, ap);
		va_end(ap);
		error_string = error_buf;
	}
	return janus_process_error_string(request, session_id, transaction, error, error_string);
}

/* Admin/monitor helpers */
json_t *janus_admin_stream_summary(janus_ice_stream *stream) {
	if(stream == NULL)
		return NULL;
	json_t *s = json_object();
	json_object_set_new(s, "id", json_integer(stream->stream_id));
	json_object_set_new(s, "ready", json_integer(stream->cdone));
	json_t *ss = json_object();
	if(stream->audio_ssrc)
		json_object_set_new(ss, "audio", json_integer(stream->audio_ssrc));
	if(stream->video_ssrc)
		json_object_set_new(ss, "video", json_integer(stream->video_ssrc));
	if(stream->audio_ssrc_peer)
		json_object_set_new(ss, "audio-peer", json_integer(stream->audio_ssrc_peer));
	if(stream->video_ssrc_peer[0])
		json_object_set_new(ss, "video-peer", json_integer(stream->video_ssrc_peer[0]));
	if(stream->video_ssrc_peer_rtx)
		json_object_set_new(ss, "video-peer-rtx", json_integer(stream->video_ssrc_peer_rtx));
	if(stream->video_ssrc_peer[1])
		json_object_set_new(ss, "video-peer-sim-1", json_integer(stream->video_ssrc_peer[1]));
	if(stream->video_ssrc_peer[2])
		json_object_set_new(ss, "video-peer-sim-2", json_integer(stream->video_ssrc_peer[2]));
	if(stream->rid[0]) {
		json_t *rid = json_array();
		json_array_append_new(rid, json_string(stream->rid[0]));
		if(stream->rid[1])
			json_array_append_new(rid, json_string(stream->rid[1]));
		if(stream->rid[1])
			json_array_append_new(rid, json_string(stream->rid[2]));
		json_object_set_new(ss, "rid", rid);
	}
	json_object_set_new(s, "ssrc", ss);
	json_t *sd = json_object();
	json_object_set_new(sd, "audio-send", stream->audio_send ? json_true() : json_false());
	json_object_set_new(sd, "audio-recv", stream->audio_recv ? json_true() : json_false());
	json_object_set_new(sd, "video-send", stream->video_send ? json_true() : json_false());
	json_object_set_new(sd, "video-recv", stream->video_recv ? json_true() : json_false());
	json_object_set_new(s, "direction", sd);
	if(stream->audio_payload_type > -1 || stream->video_payload_type > -1) {
		json_t *sc = json_object();
		if(stream->audio_payload_type > -1)
			json_object_set_new(sc, "audio-pt", json_integer(stream->audio_payload_type));
		if(stream->audio_codec != NULL)
			json_object_set_new(sc, "audio-codec", json_string(stream->audio_codec));
		if(stream->video_payload_type > -1)
			json_object_set_new(sc, "video-pt", json_integer(stream->video_payload_type));
		if(stream->video_codec != NULL)
			json_object_set_new(sc, "video-codec", json_string(stream->video_codec));
		json_object_set_new(s, "codecs", sc);
	}
	json_t *components = json_array();
	if(stream->component) {
		json_t *c = janus_admin_component_summary(stream->component);
		if(c)
			json_array_append_new(components, c);
	}
	json_t *rtcp_stats = NULL;
	if(stream->audio_rtcp_ctx != NULL) {
		rtcp_stats = json_object();
		json_t *audio_rtcp_stats = json_object();
		json_object_set_new(audio_rtcp_stats, "base", json_integer(stream->audio_rtcp_ctx->tb));
		json_object_set_new(audio_rtcp_stats, "rtt", json_integer(janus_rtcp_context_get_rtt(stream->audio_rtcp_ctx)));
		json_object_set_new(audio_rtcp_stats, "lost", json_integer(janus_rtcp_context_get_lost_all(stream->audio_rtcp_ctx, FALSE)));
		json_object_set_new(audio_rtcp_stats, "lost-by-remote", json_integer(janus_rtcp_context_get_lost_all(stream->audio_rtcp_ctx, TRUE)));
		json_object_set_new(audio_rtcp_stats, "jitter-local", json_integer(janus_rtcp_context_get_jitter(stream->audio_rtcp_ctx, FALSE)));
		json_object_set_new(audio_rtcp_stats, "jitter-remote", json_integer(janus_rtcp_context_get_jitter(stream->audio_rtcp_ctx, TRUE)));
		json_object_set_new(rtcp_stats, "audio", audio_rtcp_stats);
	}
	int vindex=0;
	for(vindex=0; vindex<3; vindex++) {
		if(stream->video_rtcp_ctx[vindex] != NULL) {
			if(rtcp_stats == NULL)
				rtcp_stats = json_object();
			json_t *video_rtcp_stats = json_object();
			json_object_set_new(video_rtcp_stats, "base", json_integer(stream->video_rtcp_ctx[vindex]->tb));
			if(vindex == 0)
				json_object_set_new(video_rtcp_stats, "rtt", json_integer(janus_rtcp_context_get_rtt(stream->video_rtcp_ctx[vindex])));
			json_object_set_new(video_rtcp_stats, "lost", json_integer(janus_rtcp_context_get_lost_all(stream->video_rtcp_ctx[vindex], FALSE)));
			json_object_set_new(video_rtcp_stats, "lost-by-remote", json_integer(janus_rtcp_context_get_lost_all(stream->video_rtcp_ctx[vindex], TRUE)));
			json_object_set_new(video_rtcp_stats, "jitter-local", json_integer(janus_rtcp_context_get_jitter(stream->video_rtcp_ctx[vindex], FALSE)));
			json_object_set_new(video_rtcp_stats, "jitter-remote", json_integer(janus_rtcp_context_get_jitter(stream->video_rtcp_ctx[vindex], TRUE)));
			if(vindex == 0)
				json_object_set_new(rtcp_stats, "video", video_rtcp_stats);
			else if(vindex == 1)
				json_object_set_new(rtcp_stats, "video-sim1", video_rtcp_stats);
			else
				json_object_set_new(rtcp_stats, "video-sim2", video_rtcp_stats);
		}
	}
	if(rtcp_stats != NULL)
		json_object_set_new(s, "rtcp_stats", rtcp_stats);
	json_object_set_new(s, "components", components);
	return s;
}

json_t *janus_admin_component_summary(janus_ice_component *component) {
	if(component == NULL)
		return NULL;
	janus_ice_handle *handle = component->stream ? component->stream->handle : NULL;
	json_t *c = json_object();
	json_object_set_new(c, "id", json_integer(component->component_id));
	json_object_set_new(c, "state", json_string(janus_get_ice_state_name(component->state)));
	if(component->icefailed_detected) {
		json_object_set_new(c, "failed-detected", json_integer(component->icefailed_detected));
		json_object_set_new(c, "icetimer-started", component->icestate_source ? json_true() : json_false());
	}
	if(component->component_connected > 0)
		json_object_set_new(c, "connected", json_integer(component->component_connected));
	if(component->local_candidates) {
		json_t *cs = json_array();
		GSList *candidates = component->local_candidates, *i = NULL;
		for (i = candidates; i; i = i->next) {
			gchar *lc = (gchar *) i->data;
			if(lc)
				json_array_append_new(cs, json_string(lc));
		}
		json_object_set_new(c, "local-candidates", cs);
	}
	if(component->remote_candidates) {
		json_t *cs = json_array();
		GSList *candidates = component->remote_candidates, *i = NULL;
		for (i = candidates; i; i = i->next) {
			gchar *rc = (gchar *) i->data;
			if(rc)
				json_array_append_new(cs, json_string(rc));
		}
		json_object_set_new(c, "remote-candidates", cs);
	}
	if(component->selected_pair) {
		json_object_set_new(c, "selected-pair", json_string(component->selected_pair));
	}
	json_t *d = json_object();
	json_t *in_stats = json_object();
	json_t *out_stats = json_object();
	if(component->dtls) {
		janus_dtls_srtp *dtls = component->dtls;
		json_object_set_new(d, "fingerprint", json_string(janus_dtls_get_local_fingerprint()));
		if(component->stream) {
			json_object_set_new(d, "remote-fingerprint", json_string(component->stream->remote_fingerprint));
			json_object_set_new(d, "remote-fingerprint-hash", json_string(component->stream->remote_hashing));
			json_object_set_new(d, "dtls-role", json_string(janus_get_dtls_srtp_role(component->stream->dtls_role)));
		}
		json_object_set_new(d, "dtls-state", json_string(janus_get_dtls_srtp_state(dtls->dtls_state)));
		json_object_set_new(d, "retransmissions", json_integer(dtls->retransmissions));
		json_object_set_new(d, "valid", dtls->srtp_valid ? json_true() : json_false());
		json_object_set_new(d, "ready", dtls->ready ? json_true() : json_false());
		if(dtls->dtls_connected > 0)
			json_object_set_new(d, "connected", json_integer(dtls->dtls_connected));
		if(handle && janus_flags_is_set(&handle->webrtc_flags, JANUS_ICE_HANDLE_WEBRTC_HAS_AUDIO)) {
			json_object_set_new(in_stats, "audio_packets", json_integer(component->in_stats.audio.packets));
			json_object_set_new(in_stats, "audio_bytes", json_integer(component->in_stats.audio.bytes));
			json_object_set_new(in_stats, "audio_bytes_lastsec", json_integer(component->in_stats.audio.bytes_lastsec));
			json_object_set_new(in_stats, "do_audio_nacks", component->do_audio_nacks ? json_true() : json_false());
			if(component->do_audio_nacks)
				json_object_set_new(in_stats, "audio_nacks", json_integer(component->in_stats.audio.nacks));
		}
		if(handle && janus_flags_is_set(&handle->webrtc_flags, JANUS_ICE_HANDLE_WEBRTC_HAS_VIDEO)) {
			int vindex=0;
			for(vindex=0; vindex<3; vindex++) {
				if(vindex > 0 && component->stream->video_ssrc_peer[vindex] == 0)
					continue;
				json_t *container = (vindex == 0 ? in_stats : json_object());
				json_object_set_new(container, "video_packets", json_integer(component->in_stats.video[vindex].packets));
				json_object_set_new(container, "video_bytes", json_integer(component->in_stats.video[vindex].bytes));
				json_object_set_new(container, "video_bytes_lastsec", json_integer(component->in_stats.video[vindex].bytes_lastsec));
				if(vindex == 0)
					json_object_set_new(container, "do_video_nacks", component->do_video_nacks ? json_true() : json_false());
				if(component->do_video_nacks)
					json_object_set_new(container, "video_nacks", json_integer(component->in_stats.video[vindex].nacks));
				if(vindex == 1)
					json_object_set_new(in_stats, "video-simulcast-1", container);
				else if(vindex == 2)
					json_object_set_new(in_stats, "video-simulcast-2", container);
			}
		}
		json_object_set_new(in_stats, "data_packets", json_integer(component->in_stats.data.packets));
		json_object_set_new(in_stats, "data_bytes", json_integer(component->in_stats.data.bytes));
		if(handle && janus_flags_is_set(&handle->webrtc_flags, JANUS_ICE_HANDLE_WEBRTC_HAS_AUDIO)) {
			json_object_set_new(out_stats, "audio_packets", json_integer(component->out_stats.audio.packets));
			json_object_set_new(out_stats, "audio_bytes", json_integer(component->out_stats.audio.bytes));
			json_object_set_new(out_stats, "audio_bytes_lastsec", json_integer(component->out_stats.audio.bytes_lastsec));
			json_object_set_new(out_stats, "audio_nacks", json_integer(component->out_stats.audio.nacks));
		}
		if(handle && janus_flags_is_set(&handle->webrtc_flags, JANUS_ICE_HANDLE_WEBRTC_HAS_VIDEO)) {
			json_object_set_new(out_stats, "video_packets", json_integer(component->out_stats.video[0].packets));
			json_object_set_new(out_stats, "video_bytes", json_integer(component->out_stats.video[0].bytes));
			json_object_set_new(out_stats, "video_bytes_lastsec", json_integer(component->out_stats.video[0].bytes_lastsec));
			json_object_set_new(out_stats, "video_nacks", json_integer(component->out_stats.video[0].nacks));
		}
		json_object_set_new(out_stats, "data_packets", json_integer(component->out_stats.data.packets));
		json_object_set_new(out_stats, "data_bytes", json_integer(component->out_stats.data.bytes));
#ifdef HAVE_SCTP
		/* FIXME Actually check if this succeeded? */
		json_object_set_new(d, "sctp-association", dtls->sctp ? json_true() : json_false());
#endif
	}
	json_object_set_new(c, "dtls", d);
	json_object_set_new(c, "in_stats", in_stats);
	json_object_set_new(c, "out_stats", out_stats);
	return c;
}


/* Transports */
void janus_transport_close(gpointer key, gpointer value, gpointer user_data) {
	janus_transport *transport = (janus_transport *)value;
	if(!transport)
		return;
	transport->destroy();
}

void janus_transportso_close(gpointer key, gpointer value, gpointer user_data) {
	void *transport = value;
	if(!transport)
		return;
	/* FIXME We don't dlclose transports to be sure we can detect leaks */
	//~ dlclose(transport);
}

/* Transport callback interface */
void janus_transport_incoming_request(janus_transport *plugin, janus_transport_session *transport, void *request_id, gboolean admin, json_t *message, json_error_t *error) {
	JANUS_LOG(LOG_VERB, "Got %s API request from %s (%p)\n", admin ? "an admin" : "a Janus", plugin->get_package(), transport);
	/* Create a janus_request instance to handle the request */
	janus_request *request = janus_request_new(plugin, transport, request_id, admin, message);
	GError *tperror = NULL;
	g_thread_pool_push(tasks, request, &tperror);
	if(tperror != NULL) {
		/* Something went wrong... */
		JANUS_LOG(LOG_ERR, "Got error %d (%s) trying to push task in thread pool...\n", tperror->code, tperror->message ? tperror->message : "??");
		json_t *transaction = json_object_get(message, "transaction");
		const char *transaction_text = json_is_string(transaction) ? json_string_value(transaction) : NULL;
		janus_process_error(request, 0, transaction_text, JANUS_ERROR_UNKNOWN, "Thread pool error");
		janus_request_destroy(request);
	}
}

void janus_transport_gone(janus_transport *plugin, janus_transport_session *transport) {
	/* Get rid of sessions this transport was handling */
	JANUS_LOG(LOG_VERB, "A %s transport instance has gone away (%p)\n", plugin->get_package(), transport);
	janus_mutex_lock(&sessions_mutex);
	if(sessions && g_hash_table_size(sessions) > 0) {
		GHashTableIter iter;
		gpointer value;
		g_hash_table_iter_init(&iter, sessions);
		while(g_hash_table_iter_next(&iter, NULL, &value)) {
			janus_session *session = (janus_session *) value;
			if(!session || g_atomic_int_get(&session->destroyed) || g_atomic_int_get(&session->timeout) || session->last_activity == 0)
				continue;
			if(session->source && session->source->instance == transport) {
				JANUS_LOG(LOG_VERB, "  -- Marking Session %"SCNu64" as over\n", session->session_id);
				/* Mark the session as destroyed */
				janus_session_destroy(session);
				g_hash_table_iter_remove(&iter);
			}
		}
	}
	janus_mutex_unlock(&sessions_mutex);
}

gboolean janus_transport_is_api_secret_needed(janus_transport *plugin) {
	return api_secret != NULL;
}

gboolean janus_transport_is_api_secret_valid(janus_transport *plugin, const char *apisecret) {
	if(api_secret == NULL)
		return TRUE;
	return apisecret && janus_strcmp_const_time(apisecret, api_secret);
}

gboolean janus_transport_is_auth_token_needed(janus_transport *plugin) {
	return janus_auth_is_enabled();
}

gboolean janus_transport_is_auth_token_valid(janus_transport *plugin, const char *token) {
	if(!janus_auth_is_enabled())
		return TRUE;
	return token && janus_auth_check_token(token);
}

void janus_transport_notify_event(janus_transport *plugin, void *transport, json_t *event) {
	/* A plugin asked to notify an event to the handlers */
	if(!plugin || !event || !json_is_object(event))
		return;
	/* Notify event handlers */
	if(janus_events_is_enabled()) {
		janus_events_notify_handlers(JANUS_EVENT_TYPE_TRANSPORT,
			0, plugin->get_package(), transport, event);
	} else {
		json_decref(event);
	}
}

void janus_transport_task(gpointer data, gpointer user_data) {
	JANUS_LOG(LOG_VERB, "Transport task pool, serving request\n");
	janus_request *request = (janus_request *)data;
	if(request == NULL) {
		JANUS_LOG(LOG_ERR, "Missing request\n");
		return;
	}
	if(!request->admin)
		janus_process_incoming_request(request);
	else
		janus_process_incoming_admin_request(request);
	/* Done */
	janus_request_destroy(request);
}


/* Event handlers */
void janus_eventhandler_close(gpointer key, gpointer value, gpointer user_data) {
	janus_eventhandler *eventhandler = (janus_eventhandler *)value;
	if(!eventhandler)
		return;
	eventhandler->destroy();
}

void janus_eventhandlerso_close(gpointer key, gpointer value, gpointer user_data) {
	void *eventhandler = (janus_eventhandler *)value;
	if(!eventhandler)
		return;
	//~ dlclose(eventhandler);
}


/* Plugins */
void janus_plugin_close(gpointer key, gpointer value, gpointer user_data) {
	janus_plugin *plugin = (janus_plugin *)value;
	if(!plugin)
		return;
	plugin->destroy();
}

void janus_pluginso_close(gpointer key, gpointer value, gpointer user_data) {
	void *plugin = value;
	if(!plugin)
		return;
	/* FIXME We don't dlclose plugins to be sure we can detect leaks */
	//~ dlclose(plugin);
}

janus_plugin *janus_plugin_find(const gchar *package) {
	if(package != NULL && plugins != NULL)	/* FIXME Do we need to fix the key pointer? */
		return g_hash_table_lookup(plugins, package);
	return NULL;
}


/* Plugin callback interface */
int janus_plugin_push_event(janus_plugin_session *plugin_session, janus_plugin *plugin, const char *transaction, json_t *message, json_t *jsep) {
	if(!plugin || !message)
		return -1;
	if(!plugin_session || plugin_session < (janus_plugin_session *)0x1000 ||
			!janus_plugin_session_is_alive(plugin_session) || g_atomic_int_get(&plugin_session->stopped))
		return -2;
	janus_refcount_increase(&plugin_session->ref);
	janus_ice_handle *ice_handle = (janus_ice_handle *)plugin_session->gateway_handle;
	if(!ice_handle || janus_flags_is_set(&ice_handle->webrtc_flags, JANUS_ICE_HANDLE_WEBRTC_STOP)) {
		janus_refcount_decrease(&plugin_session->ref);
		return JANUS_ERROR_SESSION_NOT_FOUND;
	}
	janus_refcount_increase(&ice_handle->ref);
	janus_session *session = ice_handle->session;
	if(!session || g_atomic_int_get(&session->destroyed)) {
		janus_refcount_decrease(&plugin_session->ref);
		janus_refcount_decrease(&ice_handle->ref);
		return JANUS_ERROR_SESSION_NOT_FOUND;
	}
	/* Make sure this is a JSON object */
	if(!json_is_object(message)) {
		JANUS_LOG(LOG_ERR, "[%"SCNu64"] Cannot push event (JSON error: not an object)\n", ice_handle->handle_id);
		janus_refcount_decrease(&plugin_session->ref);
		janus_refcount_decrease(&ice_handle->ref);
		return JANUS_ERROR_INVALID_JSON_OBJECT;
	}
	/* Attach JSEP if possible? */
	const char *sdp_type = json_string_value(json_object_get(jsep, "type"));
	const char *sdp = json_string_value(json_object_get(jsep, "sdp"));
	gboolean restart = json_object_get(jsep, "sdp") ? json_is_true(json_object_get(jsep, "restart")) : FALSE;
	json_t *merged_jsep = NULL;
	if(sdp_type != NULL && sdp != NULL) {
		merged_jsep = janus_plugin_handle_sdp(plugin_session, plugin, sdp_type, sdp, restart);
		if(merged_jsep == NULL) {
			if(ice_handle == NULL || janus_flags_is_set(&ice_handle->webrtc_flags, JANUS_ICE_HANDLE_WEBRTC_STOP)
					|| janus_flags_is_set(&ice_handle->webrtc_flags, JANUS_ICE_HANDLE_WEBRTC_ALERT)) {
				JANUS_LOG(LOG_ERR, "[%"SCNu64"] Cannot push event (handle not available anymore or negotiation stopped)\n", ice_handle->handle_id);
				janus_refcount_decrease(&plugin_session->ref);
				janus_refcount_decrease(&ice_handle->ref);
				return JANUS_ERROR_HANDLE_NOT_FOUND;
			} else {
				JANUS_LOG(LOG_ERR, "[%"SCNu64"] Cannot push event (JSON error: problem with the SDP)\n", ice_handle->handle_id);
				janus_refcount_decrease(&plugin_session->ref);
				janus_refcount_decrease(&ice_handle->ref);
				return JANUS_ERROR_JSEP_INVALID_SDP;
			}
		}
	}
	/* Reference the payload, as the plugin may still need it and will do a decref itself */
	json_incref(message);
	/* Prepare JSON event */
	json_t *event = janus_create_message("event", session->session_id, transaction);
	json_object_set_new(event, "sender", json_integer(ice_handle->handle_id));
	json_t *plugin_data = json_object();
	json_object_set_new(plugin_data, "plugin", json_string(plugin->get_package()));
	json_object_set_new(plugin_data, "data", message);
	json_object_set_new(event, "plugindata", plugin_data);
	if(merged_jsep != NULL)
		json_object_set_new(event, "jsep", merged_jsep);
	/* Send the event */
	JANUS_LOG(LOG_VERB, "[%"SCNu64"] Sending event to transport...\n", ice_handle->handle_id);
	janus_session_notify_event(session, event);

	if(jsep != NULL && janus_events_is_enabled()) {
		/* Notify event handlers as well */
		janus_events_notify_handlers(JANUS_EVENT_TYPE_JSEP,
			session->session_id, ice_handle->handle_id, "local", sdp_type, sdp);
	}

	janus_refcount_decrease(&plugin_session->ref);
	janus_refcount_decrease(&ice_handle->ref);
	return JANUS_OK;
}

json_t *janus_plugin_handle_sdp(janus_plugin_session *plugin_session, janus_plugin *plugin, const char *sdp_type, const char *sdp, gboolean restart) {
	if(!plugin_session || plugin_session < (janus_plugin_session *)0x1000 ||
			!janus_plugin_session_is_alive(plugin_session) || g_atomic_int_get(&plugin_session->stopped) ||
			plugin == NULL || sdp_type == NULL || sdp == NULL) {
		JANUS_LOG(LOG_ERR, "Invalid arguments\n");
		return NULL;
	}
	janus_ice_handle *ice_handle = (janus_ice_handle *)plugin_session->gateway_handle;
	//~ if(ice_handle == NULL || janus_flags_is_set(&ice_handle->webrtc_flags, JANUS_ICE_HANDLE_WEBRTC_READY)) {
	if(ice_handle == NULL) {
		JANUS_LOG(LOG_ERR, "Invalid ICE handle\n");
		return NULL;
	}
	int offer = 0;
	if(!strcasecmp(sdp_type, "offer")) {
		/* This is an offer from a plugin */
		offer = 1;
		janus_flags_set(&ice_handle->webrtc_flags, JANUS_ICE_HANDLE_WEBRTC_GOT_OFFER);
		janus_flags_clear(&ice_handle->webrtc_flags, JANUS_ICE_HANDLE_WEBRTC_GOT_ANSWER);
	} else if(!strcasecmp(sdp_type, "answer")) {
		/* This is an answer from a plugin */
		janus_flags_set(&ice_handle->webrtc_flags, JANUS_ICE_HANDLE_WEBRTC_GOT_ANSWER);
	} else {
		/* TODO Handle other messages */
		JANUS_LOG(LOG_ERR, "Unknown type '%s'\n", sdp_type);
		return NULL;
	}
	/* Is this valid SDP? */
	char error_str[512];
	int audio = 0, video = 0, data = 0;
	janus_sdp *parsed_sdp = janus_sdp_preparse(sdp, error_str, sizeof(error_str), &audio, &video, &data);
	if(parsed_sdp == NULL) {
		JANUS_LOG(LOG_ERR, "[%"SCNu64"] Couldn't parse SDP... %s\n", ice_handle->handle_id, error_str);
		return NULL;
	}
	gboolean updating = FALSE;
	if(offer) {
		/* We still don't have a local ICE setup */
		JANUS_LOG(LOG_VERB, "[%"SCNu64"] Audio %s been negotiated\n", ice_handle->handle_id, audio ? "has" : "has NOT");
		if(audio > 1) {
			JANUS_LOG(LOG_ERR, "[%"SCNu64"] More than one audio line? only going to negotiate one...\n", ice_handle->handle_id);
		}
		JANUS_LOG(LOG_VERB, "[%"SCNu64"] Video %s been negotiated\n", ice_handle->handle_id, video ? "has" : "has NOT");
		if(video > 1) {
			JANUS_LOG(LOG_ERR, "[%"SCNu64"] More than one video line? only going to negotiate one...\n", ice_handle->handle_id);
		}
		JANUS_LOG(LOG_VERB, "[%"SCNu64"] SCTP/DataChannels %s been negotiated\n", ice_handle->handle_id, data ? "have" : "have NOT");
		if(data > 1) {
			JANUS_LOG(LOG_ERR, "[%"SCNu64"] More than one data line? only going to negotiate one...\n", ice_handle->handle_id);
		}
#ifndef HAVE_SCTP
		if(data) {
			JANUS_LOG(LOG_WARN, "[%"SCNu64"]   -- DataChannels have been negotiated, but support for them has not been compiled...\n", ice_handle->handle_id);
		}
#endif
		/* Are we still cleaning up from a previous media session? */
		if(janus_flags_is_set(&ice_handle->webrtc_flags, JANUS_ICE_HANDLE_WEBRTC_CLEANING)) {
			JANUS_LOG(LOG_VERB, "[%"SCNu64"] Still cleaning up from a previous media session, let's wait a bit...\n", ice_handle->handle_id);
			gint64 waited = 0;
			while(janus_flags_is_set(&ice_handle->webrtc_flags, JANUS_ICE_HANDLE_WEBRTC_CLEANING)) {
				JANUS_LOG(LOG_VERB, "[%"SCNu64"] Still cleaning up from a previous media session, let's wait a bit...\n", ice_handle->handle_id);
				g_usleep(100000);
				waited += 100000;
				if(waited >= 3*G_USEC_PER_SEC) {
					JANUS_LOG(LOG_VERB, "[%"SCNu64"]   -- Waited 3 seconds, that's enough!\n", ice_handle->handle_id);
					JANUS_LOG(LOG_ERR, "[%"SCNu64"] Still cleaning a previous session\n", ice_handle->handle_id);
					janus_sdp_destroy(parsed_sdp);
					return NULL;
				}
			}
		}
		if(ice_handle->agent == NULL) {
			/* Process SDP in order to setup ICE locally (this is going to result in an answer from the browser) */
			if(janus_ice_setup_local(ice_handle, 0, audio, video, data, 1) < 0) {
				JANUS_LOG(LOG_ERR, "[%"SCNu64"] Error setting ICE locally\n", ice_handle->handle_id);
				janus_sdp_destroy(parsed_sdp);
				return NULL;
			}
		} else {
			updating = TRUE;
			JANUS_LOG(LOG_INFO, "[%"SCNu64"] Updating existing session\n", ice_handle->handle_id);
		}
	} else {
		/* Check if transport wide CC is supported */
		int transport_wide_cc_ext_id = janus_rtp_header_extension_get_id(sdp, JANUS_RTP_EXTMAP_TRANSPORT_WIDE_CC);
		ice_handle->stream->do_transport_wide_cc = TRUE;
		ice_handle->stream->transport_wide_cc_ext_id = transport_wide_cc_ext_id;
	}
	if(!updating) {
		/* Wait for candidates-done callback */
		while(ice_handle->cdone < 1) {
			if(ice_handle == NULL || janus_flags_is_set(&ice_handle->webrtc_flags, JANUS_ICE_HANDLE_WEBRTC_STOP)
					|| janus_flags_is_set(&ice_handle->webrtc_flags, JANUS_ICE_HANDLE_WEBRTC_ALERT)) {
				JANUS_LOG(LOG_WARN, "[%"SCNu64"] Handle detached or PC closed, giving up...!\n", ice_handle ? ice_handle->handle_id : 0);
				janus_sdp_destroy(parsed_sdp);
				return NULL;
			}
			JANUS_LOG(LOG_VERB, "[%"SCNu64"] Waiting for candidates-done callback...\n", ice_handle->handle_id);
			g_usleep(100000);
			if(ice_handle->cdone < 0) {
				JANUS_LOG(LOG_ERR, "[%"SCNu64"] Error gathering candidates!\n", ice_handle->handle_id);
				janus_sdp_destroy(parsed_sdp);
				return NULL;
			}
		}
	}
	/* Anonymize SDP */
	if(janus_sdp_anonymize(parsed_sdp) < 0) {
		/* Invalid SDP */
		JANUS_LOG(LOG_ERR, "[%"SCNu64"] Invalid SDP\n", ice_handle->handle_id);
		janus_sdp_destroy(parsed_sdp);
		return NULL;
	}
	/* Check if this is a renegotiation and we need an ICE restart */
	if(offer && restart)
		janus_ice_restart(ice_handle);
	/* Add our details */
	char *sdp_merged = janus_sdp_merge(ice_handle, parsed_sdp, offer ? TRUE : FALSE);
	if(sdp_merged == NULL) {
		/* Couldn't merge SDP */
		JANUS_LOG(LOG_ERR, "[%"SCNu64"] Error merging SDP\n", ice_handle->handle_id);
		janus_sdp_destroy(parsed_sdp);
		return NULL;
	}
	janus_sdp_destroy(parsed_sdp);

	if(!updating) {
		if(offer) {
			/* We set the flag to wait for an answer before handling trickle candidates */
			janus_flags_set(&ice_handle->webrtc_flags, JANUS_ICE_HANDLE_WEBRTC_PROCESSING_OFFER);
		} else {
			JANUS_LOG(LOG_VERB, "[%"SCNu64"] Done! Ready to setup remote candidates and send connectivity checks...\n", ice_handle->handle_id);
			janus_mutex_lock(&ice_handle->mutex);
			janus_request_ice_handle_answer(ice_handle, audio, video, data, NULL);
			janus_mutex_unlock(&ice_handle->mutex);
		}
	}
#ifdef HAVE_SCTP
	if(!offer) {
		/* Check if datachannels were just added on an existing PeerConnection */
		if(janus_flags_is_set(&ice_handle->webrtc_flags, JANUS_ICE_HANDLE_WEBRTC_DATA_CHANNELS)) {
			janus_ice_stream *stream = ice_handle->stream;
			if(stream != NULL && stream->component != NULL &&
					stream->component->dtls != NULL && stream->component->dtls->sctp == NULL) {
				/* Create SCTP association as well */
				JANUS_LOG(LOG_WARN, "[%"SCNu64"] Creating datachannels...\n", ice_handle->handle_id);
				janus_dtls_srtp_create_sctp(stream->component->dtls);
			}
		}
	}
#endif

	/* Prepare JSON event */
	json_t *jsep = json_object();
	json_object_set_new(jsep, "type", json_string(sdp_type));
	json_object_set_new(jsep, "sdp", json_string(sdp_merged));
	char *tmp = ice_handle->local_sdp;
	ice_handle->local_sdp = sdp_merged;
	g_free(tmp);
	return jsep;
}

void janus_plugin_relay_rtp(janus_plugin_session *plugin_session, int video, char *buf, int len) {
	if((plugin_session < (janus_plugin_session *)0x1000) || g_atomic_int_get(&plugin_session->stopped) || buf == NULL || len < 1)
		return;
	janus_ice_handle *handle = (janus_ice_handle *)plugin_session->gateway_handle;
	if(!handle || janus_flags_is_set(&handle->webrtc_flags, JANUS_ICE_HANDLE_WEBRTC_STOP)
			|| janus_flags_is_set(&handle->webrtc_flags, JANUS_ICE_HANDLE_WEBRTC_ALERT))
		return;
	janus_ice_relay_rtp(handle, video, buf, len);
}

void janus_plugin_relay_rtcp(janus_plugin_session *plugin_session, int video, char *buf, int len) {
	if((plugin_session < (janus_plugin_session *)0x1000) || g_atomic_int_get(&plugin_session->stopped) || buf == NULL || len < 1)
		return;
	janus_ice_handle *handle = (janus_ice_handle *)plugin_session->gateway_handle;
	if(!handle || janus_flags_is_set(&handle->webrtc_flags, JANUS_ICE_HANDLE_WEBRTC_STOP)
			|| janus_flags_is_set(&handle->webrtc_flags, JANUS_ICE_HANDLE_WEBRTC_ALERT))
		return;
	janus_ice_relay_rtcp(handle, video, buf, len);
}

void janus_plugin_relay_data(janus_plugin_session *plugin_session, char *buf, int len) {
	if((plugin_session < (janus_plugin_session *)0x1000) || g_atomic_int_get(&plugin_session->stopped) || buf == NULL || len < 1)
		return;
	janus_ice_handle *handle = (janus_ice_handle *)plugin_session->gateway_handle;
	if(!handle || janus_flags_is_set(&handle->webrtc_flags, JANUS_ICE_HANDLE_WEBRTC_STOP)
			|| janus_flags_is_set(&handle->webrtc_flags, JANUS_ICE_HANDLE_WEBRTC_ALERT))
		return;
#ifdef HAVE_SCTP
	janus_ice_relay_data(handle, buf, len);
#else
	JANUS_LOG(LOG_WARN, "Asked to relay data, but Data Channels support has not been compiled...\n");
#endif
}

static gboolean janus_plugin_close_pc_internal(gpointer user_data) {
	/* We actually enforce the close_pc here */
	janus_plugin_session *plugin_session = (janus_plugin_session *) user_data;
	janus_ice_handle *ice_handle = (janus_ice_handle *)plugin_session->gateway_handle;
	if(!ice_handle) {
		janus_refcount_decrease(&plugin_session->ref);
		return G_SOURCE_REMOVE;
	}
	janus_refcount_increase(&ice_handle->ref);
	if(janus_flags_is_set(&ice_handle->webrtc_flags, JANUS_ICE_HANDLE_WEBRTC_STOP)
			|| janus_flags_is_set(&ice_handle->webrtc_flags, JANUS_ICE_HANDLE_WEBRTC_ALERT)) {
		janus_refcount_decrease(&plugin_session->ref);
		janus_refcount_decrease(&ice_handle->ref);
		return G_SOURCE_REMOVE;
	}
	JANUS_LOG(LOG_VERB, "[%"SCNu64"] Plugin asked to hangup PeerConnection: sending alert\n", ice_handle->handle_id);
	/* Send an alert on all the DTLS connections */
	janus_ice_webrtc_hangup(ice_handle, "Close PC");
	janus_refcount_decrease(&plugin_session->ref);
	janus_refcount_decrease(&ice_handle->ref);

	return G_SOURCE_REMOVE;
}

void janus_plugin_close_pc(janus_plugin_session *plugin_session) {
	/* A plugin asked to get rid of a PeerConnection: enqueue it as a timed source */
	if((plugin_session < (janus_plugin_session *)0x1000) || !janus_plugin_session_is_alive(plugin_session) || g_atomic_int_get(&plugin_session->stopped))
		return;
	janus_refcount_increase(&plugin_session->ref);
	GSource *timeout_source = g_timeout_source_new_seconds(0);
	g_source_set_callback(timeout_source, janus_plugin_close_pc_internal, plugin_session, NULL);
	g_source_attach(timeout_source, sessions_watchdog_context);
	g_source_unref(timeout_source);
}

static gboolean janus_plugin_end_session_internal(gpointer user_data) {
	/* We actually enforce the end_session here */
	janus_plugin_session *plugin_session = (janus_plugin_session *) user_data;
	janus_ice_handle *ice_handle = (janus_ice_handle *)plugin_session->gateway_handle;
	if(!ice_handle) {
		janus_refcount_decrease(&plugin_session->ref);
		return G_SOURCE_REMOVE;
	}
	janus_refcount_increase(&ice_handle->ref);
	if(janus_flags_is_set(&ice_handle->webrtc_flags, JANUS_ICE_HANDLE_WEBRTC_STOP)
			|| janus_flags_is_set(&ice_handle->webrtc_flags, JANUS_ICE_HANDLE_WEBRTC_ALERT)) {
		janus_refcount_decrease(&plugin_session->ref);
		janus_refcount_decrease(&ice_handle->ref);
		return G_SOURCE_REMOVE;
	}
	janus_session *session = (janus_session *)ice_handle->session;
	if(!session) {
		janus_refcount_decrease(&plugin_session->ref);
		janus_refcount_decrease(&ice_handle->ref);
		return G_SOURCE_REMOVE;
	}
	/* Destroy the handle */
	janus_session_handles_remove(session, ice_handle);

	return G_SOURCE_REMOVE;
}

void janus_plugin_end_session(janus_plugin_session *plugin_session) {
	/* A plugin asked to get rid of a handle: enqueue it as a timed source */
	if((plugin_session < (janus_plugin_session *)0x1000) || !janus_plugin_session_is_alive(plugin_session) || g_atomic_int_get(&plugin_session->stopped))
		return;
	GSource *timeout_source = g_timeout_source_new_seconds(0);
	g_source_set_callback(timeout_source, janus_plugin_end_session_internal, plugin_session, NULL);
	g_source_attach(timeout_source, sessions_watchdog_context);
	g_source_unref(timeout_source);
}

void janus_plugin_notify_event(janus_plugin *plugin, janus_plugin_session *plugin_session, json_t *event) {
	/* A plugin asked to notify an event to the handlers */
	if(!plugin || !event || !json_is_object(event))
		return;
	guint64 session_id = 0, handle_id = 0;
	if(plugin_session != NULL) {
		if((plugin_session < (janus_plugin_session *)0x1000) || !janus_plugin_session_is_alive(plugin_session) || plugin_session->stopped) {
			json_decref(event);
			return;
		}
		janus_ice_handle *ice_handle = (janus_ice_handle *)plugin_session->gateway_handle;
		if(!ice_handle) {
			json_decref(event);
			return;
		}
		handle_id = ice_handle->handle_id;
		janus_session *session = (janus_session *)ice_handle->session;
		if(!session) {
			json_decref(event);
			return;
		}
		session_id = session->session_id;
	}
	/* Notify event handlers */
	if(janus_events_is_enabled()) {
		janus_events_notify_handlers(JANUS_EVENT_TYPE_PLUGIN,
			session_id, handle_id, plugin->get_package(), event);
	} else {
		json_decref(event);
	}
}


/* Main */
gint main(int argc, char *argv[])
{
	/* Core dumps may be disallowed by parent of this process; change that */
	struct rlimit core_limits;
	core_limits.rlim_cur = core_limits.rlim_max = RLIM_INFINITY;
	setrlimit(RLIMIT_CORE, &core_limits);

	g_print("Janus commit: %s\n", janus_build_git_sha);
	g_print("Compiled on:  %s\n\n", janus_build_git_time);

	struct gengetopt_args_info args_info;
	/* Let's call our cmdline parser */
	if(cmdline_parser(argc, argv, &args_info) != 0)
		exit(1);

	/* Any configuration to open? */
	if(args_info.config_given) {
		config_file = g_strdup(args_info.config_arg);
	}
	if(args_info.configs_folder_given) {
		configs_folder = g_strdup(args_info.configs_folder_arg);
	} else {
		configs_folder = g_strdup (CONFDIR);
	}
	if(config_file == NULL) {
		char file[255];
		g_snprintf(file, 255, "%s/janus.cfg", configs_folder);
		config_file = g_strdup(file);
	}
	if((config = janus_config_parse(config_file)) == NULL) {
		if(args_info.config_given) {
			/* We only give up if the configuration file was explicitly provided */
			g_print("Error reading configuration from %s\n", configs_folder);
			exit(1);
		}
		g_print("Error reading/parsing the configuration file in %s, going on with the defaults and the command line arguments\n",
			configs_folder);
		config = janus_config_create("janus.cfg");
		if(config == NULL) {
			/* If we can't even create an empty configuration, something's definitely wrong */
			exit(1);
		}
	}

	/* Check if we need to log to console and/or file */
	gboolean use_stdout = TRUE;
	if(args_info.disable_stdout_given) {
		use_stdout = FALSE;
		janus_config_add_item(config, "general", "log_to_stdout", "no");
	} else {
		/* Check if the configuration file is saying anything about this */
		janus_config_item *item = janus_config_get_item_drilldown(config, "general", "log_to_stdout");
		if(item && item->value && !janus_is_true(item->value))
			use_stdout = FALSE;
	}
	const char *logfile = NULL;
	if(args_info.log_file_given) {
		logfile = args_info.log_file_arg;
		janus_config_add_item(config, "general", "log_to_file", "no");
	} else {
		/* Check if the configuration file is saying anything about this */
		janus_config_item *item = janus_config_get_item_drilldown(config, "general", "log_to_file");
		if(item && item->value)
			logfile = item->value;
	}

	/* Check if we're going to daemonize Janus */
	if(args_info.daemon_given) {
		daemonize = TRUE;
		janus_config_add_item(config, "general", "daemonize", "yes");
	} else {
		/* Check if the configuration file is saying anything about this */
		janus_config_item *item = janus_config_get_item_drilldown(config, "general", "daemonize");
		if(item && item->value && janus_is_true(item->value))
			daemonize = TRUE;
	}
	/* If we're going to daemonize, make sure logging to stdout is disabled and a log file has been specified */
	if(daemonize && use_stdout) {
		use_stdout = FALSE;
	}
	if(daemonize && logfile == NULL) {
		g_print("Running Janus as a daemon but no log file provided, giving up...\n");
		exit(1);
	}
	/* Daemonize now, if we need to */
	if(daemonize) {
		g_print("Running Janus as a daemon\n");

		/* Create a pipe for parent<->child communication during the startup phase */
		if(pipe(pipefd) == -1) {
			g_print("pipe error!\n");
			exit(1);
		}

		/* Fork off the parent process */
		pid_t pid = fork();
		if(pid < 0) {
			g_print("Fork error!\n");
			exit(1);
		}
		if(pid > 0) {
			/* Ok, we're the parent: let's wait for the child to tell us everything started fine */
			close(pipefd[1]);
			int code = -1;
			struct pollfd pollfds;

			while(code < 0) {
				pollfds.fd = pipefd[0];
				pollfds.events = POLLIN;
				int res = poll(&pollfds, 1, -1);
				if(res < 0)
					break;
				if(res == 0)
					continue;
				if(pollfds.revents & POLLERR || pollfds.revents & POLLHUP)
					break;
				if(pollfds.revents & POLLIN) {
					res = read(pipefd[0], &code, sizeof(int));
					break;
				}
			}
			if(code < 0)
				code = 1;

			/* Leave the parent and return the exit code we received from the child */
			if(code)
				g_print("Error launching Janus (error code %d), check the logs for more details\n", code);
			exit(code);
		}
		/* Child here */
		close(pipefd[0]);

		/* Change the file mode mask */
		umask(0);

		/* Create a new SID for the child process */
		pid_t sid = setsid();
		if(sid < 0) {
			g_print("Error setting SID!\n");
			exit(1);
		}
		/* Change the current working directory */
		if((chdir("/")) < 0) {
			g_print("Error changing the current working directory!\n");
			exit(1);
		}
		/* We close stdin/stdout/stderr when initializing the logger */
	}

	/* Initialize logger */
	if(janus_log_init(daemonize, use_stdout, logfile) < 0)
		exit(1);

	JANUS_PRINT("---------------------------------------------------\n");
	JANUS_PRINT("  Starting Meetecho Janus (WebRTC Gateway) v%s\n", janus_version_string);
	JANUS_PRINT("---------------------------------------------------\n\n");

	/* Handle SIGINT (CTRL-C), SIGTERM (from service managers) */
	signal(SIGINT, janus_handle_signal);
	signal(SIGTERM, janus_handle_signal);
	atexit(janus_termination_handler);

	/* Setup Glib */
#if !GLIB_CHECK_VERSION(2, 36, 0)
	g_type_init();
#endif

	/* Logging level: default is info and no timestamps */
	janus_log_level = LOG_INFO;
	janus_log_timestamps = FALSE;
	janus_log_colors = TRUE;
	if(args_info.debug_level_given) {
		if(args_info.debug_level_arg < LOG_NONE)
			args_info.debug_level_arg = 0;
		else if(args_info.debug_level_arg > LOG_MAX)
			args_info.debug_level_arg = LOG_MAX;
		janus_log_level = args_info.debug_level_arg;
	}

	/* Any PID we need to create? */
	const char *pidfile = NULL;
	if(args_info.pid_file_given) {
		pidfile = args_info.pid_file_arg;
		janus_config_add_item(config, "general", "pid_file", pidfile);
	} else {
		/* Check if the configuration file is saying anything about this */
		janus_config_item *item = janus_config_get_item_drilldown(config, "general", "pid_file");
		if(item && item->value)
			pidfile = item->value;
	}
	if(janus_pidfile_create(pidfile) < 0)
		exit(1);

	/* Proceed with the rest of the configuration */
	janus_config_print(config);
	if(args_info.debug_level_given) {
		char debug[5];
		g_snprintf(debug, 5, "%d", args_info.debug_level_arg);
		janus_config_add_item(config, "general", "debug_level", debug);
	} else {
		/* No command line directive on logging, try the configuration file */
		janus_config_item *item = janus_config_get_item_drilldown(config, "general", "debug_level");
		if(item && item->value) {
			int temp_level = atoi(item->value);
			if(temp_level == 0 && strcmp(item->value, "0")) {
				JANUS_PRINT("Invalid debug level %s (configuration), using default (info=4)\n", item->value);
			} else {
				janus_log_level = temp_level;
				if(janus_log_level < LOG_NONE)
					janus_log_level = 0;
				else if(janus_log_level > LOG_MAX)
					janus_log_level = LOG_MAX;
			}
		}
	}
	/* Any command line argument that should overwrite the configuration? */
	JANUS_PRINT("Checking command line arguments...\n");
	if(args_info.debug_timestamps_given) {
		janus_config_add_item(config, "general", "debug_timestamps", "yes");
	}
	if(args_info.disable_colors_given) {
		janus_config_add_item(config, "general", "debug_colors", "no");
	}
	if(args_info.server_name_given) {
		janus_config_add_item(config, "general", "server_name", args_info.server_name_arg);
	}
	if(args_info.session_timeout_given) {
		char st[20];
		g_snprintf(st, 20, "%d", args_info.session_timeout_arg);
		janus_config_add_item(config, "general", "session_timeout", st);
	}
 	if(args_info.interface_given) {
		janus_config_add_item(config, "general", "interface", args_info.interface_arg);
	}
	if(args_info.configs_folder_given) {
		janus_config_add_item(config, "general", "configs_folder", args_info.configs_folder_arg);
	}
	if(args_info.plugins_folder_given) {
		janus_config_add_item(config, "general", "plugins_folder", args_info.plugins_folder_arg);
	}
	if(args_info.apisecret_given) {
		janus_config_add_item(config, "general", "api_secret", args_info.apisecret_arg);
	}
	if(args_info.token_auth_given) {
		janus_config_add_item(config, "general", "token_auth", "yes");
	}
	if(args_info.cert_pem_given) {
		janus_config_add_item(config, "certificates", "cert_pem", args_info.cert_pem_arg);
	}
	if(args_info.cert_key_given) {
		janus_config_add_item(config, "certificates", "cert_key", args_info.cert_key_arg);
	}
	if(args_info.stun_server_given) {
		/* Split in server and port (if port missing, use 3478 as default) */
		char *stunport = strrchr(args_info.stun_server_arg, ':');
		if(stunport != NULL) {
			*stunport = '\0';
			stunport++;
			janus_config_add_item(config, "nat", "stun_server", args_info.stun_server_arg);
			janus_config_add_item(config, "nat", "stun_port", stunport);
		} else {
			janus_config_add_item(config, "nat", "stun_server", args_info.stun_server_arg);
			janus_config_add_item(config, "nat", "stun_port", "3478");
		}
	}
	if(args_info.nat_1_1_given) {
		janus_config_add_item(config, "nat", "nat_1_1_mapping", args_info.nat_1_1_arg);
	}
	if(args_info.ice_enforce_list_given) {
		janus_config_add_item(config, "nat", "ice_enforce_list", args_info.ice_enforce_list_arg);
	}
	if(args_info.ice_ignore_list_given) {
		janus_config_add_item(config, "nat", "ice_ignore_list", args_info.ice_ignore_list_arg);
	}
	if(args_info.libnice_debug_given) {
		janus_config_add_item(config, "nat", "nice_debug", "true");
	}
	if(args_info.ice_lite_given) {
		janus_config_add_item(config, "nat", "ice_lite", "true");
	}
	if(args_info.ice_tcp_given) {
		janus_config_add_item(config, "nat", "ice_tcp", "true");
	}
	if(args_info.ipv6_candidates_given) {
		janus_config_add_item(config, "media", "ipv6", "true");
	}
	if(args_info.max_nack_queue_given) {
		char mnq[20];
		g_snprintf(mnq, 20, "%d", args_info.max_nack_queue_arg);
		janus_config_add_item(config, "media", "max_nack_queue", mnq);
	}
	if(args_info.no_media_timer_given) {
		char nmt[20];
		g_snprintf(nmt, 20, "%d", args_info.no_media_timer_arg);
		janus_config_add_item(config, "media", "no_media_timer", nmt);
	}
	if(args_info.rtp_port_range_given) {
		janus_config_add_item(config, "media", "rtp_port_range", args_info.rtp_port_range_arg);
	}
	if(args_info.event_handlers_given) {
		janus_config_add_item(config, "events", "broadcast", "yes");
	}
	janus_config_print(config);

	/* Logging/debugging */
	JANUS_PRINT("Debug/log level is %d\n", janus_log_level);
	janus_config_item *item = janus_config_get_item_drilldown(config, "general", "debug_timestamps");
	if(item && item->value)
		janus_log_timestamps = janus_is_true(item->value);
	JANUS_PRINT("Debug/log timestamps are %s\n", janus_log_timestamps ? "enabled" : "disabled");
	item = janus_config_get_item_drilldown(config, "general", "debug_colors");
	if(item && item->value)
		janus_log_colors = janus_is_true(item->value);
	JANUS_PRINT("Debug/log colors are %s\n", janus_log_colors ? "enabled" : "disabled");

	/* Any IP/interface to enforce/ignore? */
	item = janus_config_get_item_drilldown(config, "nat", "ice_enforce_list");
	if(item && item->value) {
		gchar **list = g_strsplit(item->value, ",", -1);
		gchar *index = list[0];
		if(index != NULL) {
			int i=0;
			while(index != NULL) {
				if(strlen(index) > 0) {
					JANUS_LOG(LOG_INFO, "Adding '%s' to the ICE enforce list...\n", index);
					janus_ice_enforce_interface(g_strdup(index));
				}
				i++;
				index = list[i];
			}
		}
		g_clear_pointer(&list, g_strfreev);
	}
	item = janus_config_get_item_drilldown(config, "nat", "ice_ignore_list");
	if(item && item->value) {
		gchar **list = g_strsplit(item->value, ",", -1);
		gchar *index = list[0];
		if(index != NULL) {
			int i=0;
			while(index != NULL) {
				if(strlen(index) > 0) {
					JANUS_LOG(LOG_INFO, "Adding '%s' to the ICE ignore list...\n", index);
					janus_ice_ignore_interface(g_strdup(index));
				}
				i++;
				index = list[i];
			}
		}
		g_clear_pointer(&list, g_strfreev);
	}
	/* What is the local IP? */
	JANUS_LOG(LOG_VERB, "Selecting local IP address...\n");
	item = janus_config_get_item_drilldown(config, "general", "interface");
	if(item && item->value) {
		JANUS_LOG(LOG_VERB, "  -- Will try to use %s\n", item->value);
		/* Verify that the address is valid */
		struct ifaddrs *ifas = NULL;
		janus_network_address iface;
		janus_network_address_string_buffer ibuf;
		if(getifaddrs(&ifas) || ifas == NULL) {
			JANUS_LOG(LOG_ERR, "Unable to acquire list of network devices/interfaces; some configurations may not work as expected...\n");
		} else {
			if(janus_network_lookup_interface(ifas, item->value, &iface) != 0) {
				JANUS_LOG(LOG_WARN, "Error setting local IP address to %s, falling back to detecting IP address...\n", item->value);
			} else {
				if(janus_network_address_to_string_buffer(&iface, &ibuf) != 0 || janus_network_address_string_buffer_is_null(&ibuf)) {
					JANUS_LOG(LOG_WARN, "Error getting local IP address from %s, falling back to detecting IP address...\n", item->value);
				} else {
					local_ip = g_strdup(janus_network_address_string_from_buffer(&ibuf));
				}
			}
		}
	}
	if(local_ip == NULL) {
		local_ip = janus_network_detect_local_ip_as_string(janus_network_query_options_any_ip);
		if(local_ip == NULL) {
			JANUS_LOG(LOG_WARN, "Couldn't find any address! using 127.0.0.1 as the local IP... (which is NOT going to work out of your machine)\n");
			local_ip = g_strdup("127.0.0.1");
		}
	}
	JANUS_LOG(LOG_INFO, "Using %s as local IP...\n", local_ip);

	/* Was a custom instance name provided? */
	item = janus_config_get_item_drilldown(config, "general", "server_name");
	if(item && item->value) {
		server_name = g_strdup(item->value);
	}

	/* Check if a custom session timeout value was specified */
	item = janus_config_get_item_drilldown(config, "general", "session_timeout");
	if(item && item->value) {
		int st = atoi(item->value);
		if(st < 0) {
			JANUS_LOG(LOG_WARN, "Ignoring session_timeout value as it's not a positive integer\n");
		} else {
			if(st == 0) {
				JANUS_LOG(LOG_WARN, "Session timeouts have been disabled (note, may result in orphaned sessions)\n");
			}
			session_timeout = st;
		}
	}

	/* Is there any API secret to consider? */
	api_secret = NULL;
	item = janus_config_get_item_drilldown(config, "general", "api_secret");
	if(item && item->value) {
		api_secret = g_strdup(item->value);
	}
	/* Is there any API secret to consider? */
	admin_api_secret = NULL;
	item = janus_config_get_item_drilldown(config, "general", "admin_secret");
	if(item && item->value) {
		admin_api_secret = g_strdup(item->value);
	}
	/* Also check if the token based authentication mechanism needs to be enabled */
	item = janus_config_get_item_drilldown(config, "general", "token_auth");
	janus_auth_init(item && item->value && janus_is_true(item->value));

	/* Initialize the recorder code */
	item = janus_config_get_item_drilldown(config, "general", "recordings_tmp_ext");
	if(item && item->value) {
		janus_recorder_init(TRUE, item->value);
	} else {
		janus_recorder_init(FALSE, NULL);
	}

	/* Setup ICE stuff (e.g., checking if the provided STUN server is correct) */
	char *stun_server = NULL, *turn_server = NULL;
	uint16_t stun_port = 0, turn_port = 0;
	char *turn_type = NULL, *turn_user = NULL, *turn_pwd = NULL;
	char *turn_rest_api = NULL, *turn_rest_api_key = NULL;
#ifdef HAVE_LIBCURL
	char *turn_rest_api_method = NULL;
#endif
	const char *nat_1_1_mapping = NULL;
	uint16_t rtp_min_port = 0, rtp_max_port = 0;
	gboolean ice_lite = FALSE, ice_tcp = FALSE, ipv6 = FALSE;
	item = janus_config_get_item_drilldown(config, "media", "ipv6");
	ipv6 = (item && item->value) ? janus_is_true(item->value) : FALSE;
	item = janus_config_get_item_drilldown(config, "media", "rtp_port_range");
	if(item && item->value) {
		/* Split in min and max port */
		char *maxport = strrchr(item->value, '-');
		if(maxport != NULL) {
			*maxport = '\0';
			maxport++;
			rtp_min_port = atoi(item->value);
			rtp_max_port = atoi(maxport);
			maxport--;
			*maxport = '-';
		}
		if(rtp_min_port > rtp_max_port) {
			uint16_t temp_port = rtp_min_port;
			rtp_min_port = rtp_max_port;
			rtp_max_port = temp_port;
		}
		if(rtp_max_port == 0)
			rtp_max_port = 65535;
		JANUS_LOG(LOG_INFO, "RTP port range: %u -- %u\n", rtp_min_port, rtp_max_port);
	}
	/* Check if we need to enable the ICE Lite mode */
	item = janus_config_get_item_drilldown(config, "nat", "ice_lite");
	ice_lite = (item && item->value) ? janus_is_true(item->value) : FALSE;
	/* Check if we need to enable ICE-TCP support (warning: still broken, for debugging only) */
	item = janus_config_get_item_drilldown(config, "nat", "ice_tcp");
	ice_tcp = (item && item->value) ? janus_is_true(item->value) : FALSE;
	/* Any STUN server to use in Janus? */
	item = janus_config_get_item_drilldown(config, "nat", "stun_server");
	if(item && item->value)
		stun_server = (char *)item->value;
	item = janus_config_get_item_drilldown(config, "nat", "stun_port");
	if(item && item->value)
		stun_port = atoi(item->value);
	/* Any 1:1 NAT mapping to take into account? */
	item = janus_config_get_item_drilldown(config, "nat", "nat_1_1_mapping");
	if(item && item->value) {
		JANUS_LOG(LOG_VERB, "Using nat_1_1_mapping for public ip - %s\n", item->value);
		if(!janus_network_string_is_valid_address(janus_network_query_options_any_ip, item->value)) {
			JANUS_LOG(LOG_WARN, "Invalid nat_1_1_mapping address %s, disabling...\n", item->value);
		} else {
			nat_1_1_mapping = item->value;
			janus_set_public_ip(item->value);
			janus_ice_enable_nat_1_1();
		}
	}
	/* Any TURN server to use in Janus? */
	item = janus_config_get_item_drilldown(config, "nat", "turn_server");
	if(item && item->value)
		turn_server = (char *)item->value;
	item = janus_config_get_item_drilldown(config, "nat", "turn_port");
	if(item && item->value)
		turn_port = atoi(item->value);
	item = janus_config_get_item_drilldown(config, "nat", "turn_type");
	if(item && item->value)
		turn_type = (char *)item->value;
	item = janus_config_get_item_drilldown(config, "nat", "turn_user");
	if(item && item->value)
		turn_user = (char *)item->value;
	item = janus_config_get_item_drilldown(config, "nat", "turn_pwd");
	if(item && item->value)
		turn_pwd = (char *)item->value;
	/* Check if there's any TURN REST API backend to use */
	item = janus_config_get_item_drilldown(config, "nat", "turn_rest_api");
	if(item && item->value)
		turn_rest_api = (char *)item->value;
	item = janus_config_get_item_drilldown(config, "nat", "turn_rest_api_key");
	if(item && item->value)
		turn_rest_api_key = (char *)item->value;
#ifdef HAVE_LIBCURL
	item = janus_config_get_item_drilldown(config, "nat", "turn_rest_api_method");
	if(item && item->value)
		turn_rest_api_method = (char *)item->value;
#endif
	/* Initialize the ICE stack now */
	janus_ice_init(ice_lite, ice_tcp, ipv6, rtp_min_port, rtp_max_port);
	if(janus_ice_set_stun_server(stun_server, stun_port) < 0) {
		JANUS_LOG(LOG_FATAL, "Invalid STUN address %s:%u\n", stun_server, stun_port);
		exit(1);
	}
	if(janus_ice_set_turn_server(turn_server, turn_port, turn_type, turn_user, turn_pwd) < 0) {
		JANUS_LOG(LOG_FATAL, "Invalid TURN address %s:%u\n", turn_server, turn_port);
		exit(1);
	}
#ifndef HAVE_LIBCURL
	if(turn_rest_api != NULL || turn_rest_api_key != NULL) {
		JANUS_LOG(LOG_WARN, "A TURN REST API backend specified in the settings, but libcurl support has not been built\n");
	}
#else
	if(janus_ice_set_turn_rest_api(turn_rest_api, turn_rest_api_key, turn_rest_api_method) < 0) {
		JANUS_LOG(LOG_FATAL, "Invalid TURN REST API configuration: %s (%s, %s)\n", turn_rest_api, turn_rest_api_key, turn_rest_api_method);
		exit(1);
	}
#endif
	item = janus_config_get_item_drilldown(config, "nat", "nice_debug");
	if(item && item->value && janus_is_true(item->value)) {
		/* Enable libnice debugging */
		janus_ice_debugging_enable();
	}
	if(stun_server == NULL && turn_server == NULL) {
		/* No STUN and TURN server provided for Janus: make sure it isn't on a private address */
		gboolean private_address = FALSE;
		const char *test_ip = nat_1_1_mapping ? nat_1_1_mapping : local_ip;
		janus_network_address addr;
		if(janus_network_string_to_address(janus_network_query_options_any_ip, test_ip, &addr) != 0) {
			JANUS_LOG(LOG_ERR, "Invalid address %s..?\n", test_ip);
		} else {
			if(addr.family == AF_INET) {
				unsigned short int ip[4];
				sscanf(test_ip, "%hu.%hu.%hu.%hu", &ip[0], &ip[1], &ip[2], &ip[3]);
				if(ip[0] == 10) {
					/* Class A private address */
					private_address = TRUE;
				} else if(ip[0] == 172 && (ip[1] >= 16 && ip[1] <= 31)) {
					/* Class B private address */
					private_address = TRUE;
				} else if(ip[0] == 192 && ip[1] == 168) {
					/* Class C private address */
					private_address = TRUE;
				}
			} else {
				/* TODO Similar check for IPv6... */
			}
		}
		if(private_address) {
			JANUS_LOG(LOG_WARN, "Janus is deployed on a private address (%s) but you didn't specify any STUN server!"
			                    " Expect trouble if this is supposed to work over the internet and not just in a LAN...\n", test_ip);
		}
	}
	/* NACK related stuff */
	item = janus_config_get_item_drilldown(config, "media", "max_nack_queue");
	if(item && item->value) {
		int mnq = atoi(item->value);
		if(mnq < 0) {
			JANUS_LOG(LOG_WARN, "Ignoring max_nack_queue value as it's not a positive integer\n");
		} else if(mnq > 0 && mnq < 200) {
			JANUS_LOG(LOG_WARN, "Ignoring max_nack_queue value as it's less than 200\n");
		} else {
			janus_set_max_nack_queue(mnq);
		}
	}
	/* no-media timer */
	item = janus_config_get_item_drilldown(config, "media", "no_media_timer");
	if(item && item->value) {
		int nmt = atoi(item->value);
		if(nmt < 0) {
			JANUS_LOG(LOG_WARN, "Ignoring no_media_timer value as it's not a positive integer\n");
		} else {
			janus_set_no_media_timer(nmt);
		}
	}

	/* Setup OpenSSL stuff */
	const char* server_pem;
	item = janus_config_get_item_drilldown(config, "certificates", "cert_pem");
	if(!item || !item->value) {
		server_pem = NULL;
	} else {
		server_pem = item->value;
	}

	const char* server_key;
	item = janus_config_get_item_drilldown(config, "certificates", "cert_key");
	if(!item || !item->value) {
		server_key = NULL;
	} else {
		server_key = item->value;
	}
	JANUS_LOG(LOG_VERB, "Using certificates:\n\t%s\n\t%s\n", server_pem, server_key);

	SSL_library_init();
	SSL_load_error_strings();
	OpenSSL_add_all_algorithms();
	/* ... and DTLS-SRTP in particular */
	if(janus_dtls_srtp_init(server_pem, server_key) < 0) {
		exit(1);
	}
	/* Check if there's any custom value for the starting MTU to use in the BIO filter */
	item = janus_config_get_item_drilldown(config, "media", "dtls_mtu");
	if(item && item->value)
		janus_dtls_bio_filter_set_mtu(atoi(item->value));

#ifdef HAVE_SCTP
	/* Initialize SCTP for DataChannels */
	if(janus_sctp_init() < 0) {
		exit(1);
	}
#else
	JANUS_LOG(LOG_WARN, "Data Channels support not compiled\n");
#endif

	/* Sessions */
	sessions = g_hash_table_new_full(g_int64_hash, g_int64_equal, (GDestroyNotify)g_free, NULL);
	janus_mutex_init(&sessions_mutex);
	/* Start the sessions timeout watchdog */
	sessions_watchdog_context = g_main_context_new();
	GMainLoop *watchdog_loop = g_main_loop_new(sessions_watchdog_context, FALSE);
	GError *error = NULL;
	GThread *watchdog = g_thread_try_new("timeout watchdog", &janus_sessions_watchdog, watchdog_loop, &error);
	if(error != NULL) {
		JANUS_LOG(LOG_FATAL, "Got error %d (%s) trying to start sessions timeout watchdog...\n", error->code, error->message ? error->message : "??");
		exit(1);
	}

	/* Load event handlers */
	const char *path = EVENTDIR;
	item = janus_config_get_item_drilldown(config, "general", "events_folder");
	if(item && item->value)
		path = (char *)item->value;
	JANUS_LOG(LOG_INFO, "Event handler plugins folder: %s\n", path);
	DIR *dir = opendir(path);
	if(!dir) {
		/* Not really fatal, we don't care and go on anyway: event handlers are not fundamental */
		JANUS_LOG(LOG_FATAL, "\tCouldn't access event handler plugins folder...\n");
	} else {
		/* Any event handlers to ignore? */
		gchar **disabled_eventhandlers = NULL;
		item = janus_config_get_item_drilldown(config, "events", "broadcast");
		/* Event handlers are disabled by default: they need to be enabled in the configuration */
		gboolean enable_events = FALSE;
		if(item && item->value)
			enable_events = janus_is_true(item->value);
		if(!enable_events) {
			JANUS_LOG(LOG_WARN, "Event handlers support disabled\n");
		} else {
			item = janus_config_get_item_drilldown(config, "events", "stats_period");
			if(item && item->value) {
				/* Check if we need to use a larger period for pushing statistics to event handlers */
				int period = atoi(item->value);
				if(period < 0) {
					JANUS_LOG(LOG_WARN, "Invalid event handlers statistics period, using default value (1 second)\n");
				} else if(period == 0) {
					janus_ice_set_event_stats_period(0);
					JANUS_LOG(LOG_WARN, "Disabling event handlers statistics period, no media statistics will be pushed to event handlers\n");
				} else {
					janus_ice_set_event_stats_period(period);
					JANUS_LOG(LOG_INFO, "Setting event handlers statistics period to %d seconds\n", period);
				}
			}
			item = janus_config_get_item_drilldown(config, "events", "disable");
			if(item && item->value)
				disabled_eventhandlers = g_strsplit(item->value, ",", -1);
			/* Open the shared objects */
			struct dirent *eventent = NULL;
			char eventpath[1024];
			while((eventent = readdir(dir))) {
				int len = strlen(eventent->d_name);
				if (len < 4) {
					continue;
				}
				if (strcasecmp(eventent->d_name+len-strlen(SHLIB_EXT), SHLIB_EXT)) {
					continue;
				}
				/* Check if this event handler has been disabled in the configuration file */
				if(disabled_eventhandlers != NULL) {
					gchar *index = disabled_eventhandlers[0];
					if(index != NULL) {
						int i=0;
						gboolean skip = FALSE;
						while(index != NULL) {
							while(isspace(*index))
								index++;
							if(strlen(index) && !strcmp(index, eventent->d_name)) {
								JANUS_LOG(LOG_WARN, "Event handler plugin '%s' has been disabled, skipping...\n", eventent->d_name);
								skip = TRUE;
								break;
							}
							i++;
							index = disabled_eventhandlers[i];
						}
						if(skip)
							continue;
					}
				}
				JANUS_LOG(LOG_INFO, "Loading event handler plugin '%s'...\n", eventent->d_name);
				memset(eventpath, 0, 1024);
				g_snprintf(eventpath, 1024, "%s/%s", path, eventent->d_name);
				void *event = dlopen(eventpath, RTLD_NOW | RTLD_GLOBAL);
				if (!event) {
					JANUS_LOG(LOG_ERR, "\tCouldn't load event handler plugin '%s': %s\n", eventent->d_name, dlerror());
				} else {
					create_e *create = (create_e*) dlsym(event, "create");
					const char *dlsym_error = dlerror();
					if (dlsym_error) {
						JANUS_LOG(LOG_ERR, "\tCouldn't load symbol 'create': %s\n", dlsym_error);
						continue;
					}
					janus_eventhandler *janus_eventhandler = create();
					if(!janus_eventhandler) {
						JANUS_LOG(LOG_ERR, "\tCouldn't use function 'create'...\n");
						continue;
					}
					/* Are all the mandatory methods and callbacks implemented? */
					if(!janus_eventhandler->init || !janus_eventhandler->destroy ||
							!janus_eventhandler->get_api_compatibility ||
							!janus_eventhandler->get_version ||
							!janus_eventhandler->get_version_string ||
							!janus_eventhandler->get_description ||
							!janus_eventhandler->get_package ||
							!janus_eventhandler->get_name ||
							!janus_eventhandler->incoming_event) {
						JANUS_LOG(LOG_ERR, "\tMissing some mandatory methods/callbacks, skipping this event handler plugin...\n");
						continue;
					}
					if(janus_eventhandler->get_api_compatibility() < JANUS_EVENTHANDLER_API_VERSION) {
						JANUS_LOG(LOG_ERR, "The '%s' event handler plugin was compiled against an older version of the API (%d < %d), skipping it: update it to enable it again\n",
							janus_eventhandler->get_package(), janus_eventhandler->get_api_compatibility(), JANUS_EVENTHANDLER_API_VERSION);
						continue;
					}
					janus_eventhandler->init(configs_folder);
					JANUS_LOG(LOG_VERB, "\tVersion: %d (%s)\n", janus_eventhandler->get_version(), janus_eventhandler->get_version_string());
					JANUS_LOG(LOG_VERB, "\t   [%s] %s\n", janus_eventhandler->get_package(), janus_eventhandler->get_name());
					JANUS_LOG(LOG_VERB, "\t   %s\n", janus_eventhandler->get_description());
					JANUS_LOG(LOG_VERB, "\t   Plugin API version: %d\n", janus_eventhandler->get_api_compatibility());
					JANUS_LOG(LOG_VERB, "\t   Subscriptions:");
					if(janus_eventhandler->events_mask == 0) {
						JANUS_LOG(LOG_VERB, " none");
					} else {
						if(janus_flags_is_set(&janus_eventhandler->events_mask, JANUS_EVENT_TYPE_SESSION))
							JANUS_LOG(LOG_VERB, " sessions");
						if(janus_flags_is_set(&janus_eventhandler->events_mask, JANUS_EVENT_TYPE_HANDLE))
							JANUS_LOG(LOG_VERB, " handles");
						if(janus_flags_is_set(&janus_eventhandler->events_mask, JANUS_EVENT_TYPE_JSEP))
							JANUS_LOG(LOG_VERB, " jsep");
						if(janus_flags_is_set(&janus_eventhandler->events_mask, JANUS_EVENT_TYPE_WEBRTC))
							JANUS_LOG(LOG_VERB, " webrtc");
						if(janus_flags_is_set(&janus_eventhandler->events_mask, JANUS_EVENT_TYPE_MEDIA))
							JANUS_LOG(LOG_VERB, " media");
						if(janus_flags_is_set(&janus_eventhandler->events_mask, JANUS_EVENT_TYPE_PLUGIN))
							JANUS_LOG(LOG_VERB, " plugins");
						if(janus_flags_is_set(&janus_eventhandler->events_mask, JANUS_EVENT_TYPE_TRANSPORT))
							JANUS_LOG(LOG_VERB, " transports");
					}
					JANUS_LOG(LOG_VERB, "\n");
					if(eventhandlers == NULL)
						eventhandlers = g_hash_table_new(g_str_hash, g_str_equal);
					g_hash_table_insert(eventhandlers, (gpointer)janus_eventhandler->get_package(), janus_eventhandler);
					if(eventhandlers_so == NULL)
						eventhandlers_so = g_hash_table_new(g_str_hash, g_str_equal);
					g_hash_table_insert(eventhandlers_so, (gpointer)janus_eventhandler->get_package(), event);
				}
			}
		}
		closedir(dir);
		if(disabled_eventhandlers != NULL)
			g_strfreev(disabled_eventhandlers);
		disabled_eventhandlers = NULL;
		/* Initialize the event broadcaster */
		if(janus_events_init(enable_events, (server_name ? server_name : (char *)JANUS_SERVER_NAME), eventhandlers) < 0) {
			JANUS_LOG(LOG_FATAL, "Error initializing the Event handlers mechanism...\n");
			exit(1);
		}
	}

	/* Load plugins */
	path = PLUGINDIR;
	item = janus_config_get_item_drilldown(config, "general", "plugins_folder");
	if(item && item->value)
		path = (char *)item->value;
	JANUS_LOG(LOG_INFO, "Plugins folder: %s\n", path);
	dir = opendir(path);
	if(!dir) {
		JANUS_LOG(LOG_FATAL, "\tCouldn't access plugins folder...\n");
		exit(1);
	}
	/* Any plugin to ignore? */
	gchar **disabled_plugins = NULL;
	item = janus_config_get_item_drilldown(config, "plugins", "disable");
	if(item && item->value)
		disabled_plugins = g_strsplit(item->value, ",", -1);
	/* Open the shared objects */
	struct dirent *pluginent = NULL;
	char pluginpath[1024];
	while((pluginent = readdir(dir))) {
		int len = strlen(pluginent->d_name);
		if (len < 4) {
			continue;
		}
		if (strcasecmp(pluginent->d_name+len-strlen(SHLIB_EXT), SHLIB_EXT)) {
			continue;
		}
		/* Check if this plugins has been disabled in the configuration file */
		if(disabled_plugins != NULL) {
			gchar *index = disabled_plugins[0];
			if(index != NULL) {
				int i=0;
				gboolean skip = FALSE;
				while(index != NULL) {
					while(isspace(*index))
						index++;
					if(strlen(index) && !strcmp(index, pluginent->d_name)) {
						JANUS_LOG(LOG_WARN, "Plugin '%s' has been disabled, skipping...\n", pluginent->d_name);
						skip = TRUE;
						break;
					}
					i++;
					index = disabled_plugins[i];
				}
				if(skip)
					continue;
			}
		}
		JANUS_LOG(LOG_INFO, "Loading plugin '%s'...\n", pluginent->d_name);
		memset(pluginpath, 0, 1024);
		g_snprintf(pluginpath, 1024, "%s/%s", path, pluginent->d_name);
		void *plugin = dlopen(pluginpath, RTLD_NOW | RTLD_GLOBAL);
		if (!plugin) {
			JANUS_LOG(LOG_ERR, "\tCouldn't load plugin '%s': %s\n", pluginent->d_name, dlerror());
		} else {
			create_p *create = (create_p*) dlsym(plugin, "create");
			const char *dlsym_error = dlerror();
			if (dlsym_error) {
				JANUS_LOG(LOG_ERR, "\tCouldn't load symbol 'create': %s\n", dlsym_error);
				continue;
			}
			janus_plugin *janus_plugin = create();
			if(!janus_plugin) {
				JANUS_LOG(LOG_ERR, "\tCouldn't use function 'create'...\n");
				continue;
			}
			/* Are all the mandatory methods and callbacks implemented? */
			if(!janus_plugin->init || !janus_plugin->destroy ||
					!janus_plugin->get_api_compatibility ||
					!janus_plugin->get_version ||
					!janus_plugin->get_version_string ||
					!janus_plugin->get_description ||
					!janus_plugin->get_package ||
					!janus_plugin->get_name ||
					!janus_plugin->create_session ||
					!janus_plugin->query_session ||
					!janus_plugin->destroy_session ||
					!janus_plugin->handle_message ||
					!janus_plugin->setup_media ||
					!janus_plugin->hangup_media) {
				JANUS_LOG(LOG_ERR, "\tMissing some mandatory methods/callbacks, skipping this plugin...\n");
				continue;
			}
			if(janus_plugin->get_api_compatibility() < JANUS_PLUGIN_API_VERSION) {
				JANUS_LOG(LOG_ERR, "The '%s' plugin was compiled against an older version of the API (%d < %d), skipping it: update it to enable it again\n",
					janus_plugin->get_package(), janus_plugin->get_api_compatibility(), JANUS_PLUGIN_API_VERSION);
				continue;
			}
			if(janus_plugin->init(&janus_handler_plugin, configs_folder) < 0) {
				JANUS_LOG(LOG_WARN, "The '%s' plugin could not be initialized\n", janus_plugin->get_package());
				dlclose(plugin);
				continue;
			}
			JANUS_LOG(LOG_VERB, "\tVersion: %d (%s)\n", janus_plugin->get_version(), janus_plugin->get_version_string());
			JANUS_LOG(LOG_VERB, "\t   [%s] %s\n", janus_plugin->get_package(), janus_plugin->get_name());
			JANUS_LOG(LOG_VERB, "\t   %s\n", janus_plugin->get_description());
			JANUS_LOG(LOG_VERB, "\t   Plugin API version: %d\n", janus_plugin->get_api_compatibility());
			if(!janus_plugin->incoming_rtp && !janus_plugin->incoming_rtcp && !janus_plugin->incoming_data) {
				JANUS_LOG(LOG_WARN, "The '%s' plugin doesn't implement any callback for RTP/RTCP/data... is this on purpose?\n",
					janus_plugin->get_package());
			}
			if(!janus_plugin->incoming_rtp && !janus_plugin->incoming_rtcp && janus_plugin->incoming_data) {
				JANUS_LOG(LOG_WARN, "The '%s' plugin will only handle data channels (no RTP/RTCP)... is this on purpose?\n",
					janus_plugin->get_package());
			}
			if(plugins == NULL)
				plugins = g_hash_table_new(g_str_hash, g_str_equal);
			g_hash_table_insert(plugins, (gpointer)janus_plugin->get_package(), janus_plugin);
			if(plugins_so == NULL)
				plugins_so = g_hash_table_new(g_str_hash, g_str_equal);
			g_hash_table_insert(plugins_so, (gpointer)janus_plugin->get_package(), plugin);
		}
	}
	closedir(dir);
	if(disabled_plugins != NULL)
		g_strfreev(disabled_plugins);
	disabled_plugins = NULL;

	/* Create a thread pool to handle incoming requests, no matter what the transport */
	error = NULL;
	tasks = g_thread_pool_new(janus_transport_task, NULL, -1, FALSE, &error);
	if(error != NULL) {
		/* Something went wrong... */
		JANUS_LOG(LOG_FATAL, "Got error %d (%s) trying to launch the request pool task thread...\n", error->code, error->message ? error->message : "??");
		exit(1);
	}
	/* Wait 120 seconds before stopping idle threads to avoid the creation of too many threads for AddressSanitizer. */
	g_thread_pool_set_max_idle_time(120 * 1000);

	/* Load transports */
	gboolean janus_api_enabled = FALSE, admin_api_enabled = FALSE;
	path = TRANSPORTDIR;
	item = janus_config_get_item_drilldown(config, "general", "transports_folder");
	if(item && item->value)
		path = (char *)item->value;
	JANUS_LOG(LOG_INFO, "Transport plugins folder: %s\n", path);
	dir = opendir(path);
	if(!dir) {
		JANUS_LOG(LOG_FATAL, "\tCouldn't access transport plugins folder...\n");
		exit(1);
	}
	/* Any transport to ignore? */
	gchar **disabled_transports = NULL;
	item = janus_config_get_item_drilldown(config, "transports", "disable");
	if(item && item->value)
		disabled_transports = g_strsplit(item->value, ",", -1);
	/* Open the shared objects */
	struct dirent *transportent = NULL;
	char transportpath[1024];
	while((transportent = readdir(dir))) {
		int len = strlen(transportent->d_name);
		if (len < 4) {
			continue;
		}
		if (strcasecmp(transportent->d_name+len-strlen(SHLIB_EXT), SHLIB_EXT)) {
			continue;
		}
		/* Check if this transports has been disabled in the configuration file */
		if(disabled_transports != NULL) {
			gchar *index = disabled_transports[0];
			if(index != NULL) {
				int i=0;
				gboolean skip = FALSE;
				while(index != NULL) {
					while(isspace(*index))
						index++;
					if(strlen(index) && !strcmp(index, transportent->d_name)) {
						JANUS_LOG(LOG_WARN, "Transport plugin '%s' has been disabled, skipping...\n", transportent->d_name);
						skip = TRUE;
						break;
					}
					i++;
					index = disabled_transports[i];
				}
				if(skip)
					continue;
			}
		}
		JANUS_LOG(LOG_INFO, "Loading transport plugin '%s'...\n", transportent->d_name);
		memset(transportpath, 0, 1024);
		g_snprintf(transportpath, 1024, "%s/%s", path, transportent->d_name);
		void *transport = dlopen(transportpath, RTLD_NOW | RTLD_GLOBAL);
		if (!transport) {
			JANUS_LOG(LOG_ERR, "\tCouldn't load transport plugin '%s': %s\n", transportent->d_name, dlerror());
		} else {
			create_t *create = (create_t*) dlsym(transport, "create");
			const char *dlsym_error = dlerror();
			if (dlsym_error) {
				JANUS_LOG(LOG_ERR, "\tCouldn't load symbol 'create': %s\n", dlsym_error);
				continue;
			}
			janus_transport *janus_transport = create();
			if(!janus_transport) {
				JANUS_LOG(LOG_ERR, "\tCouldn't use function 'create'...\n");
				continue;
			}
			/* Are all the mandatory methods and callbacks implemented? */
			if(!janus_transport->init || !janus_transport->destroy ||
					!janus_transport->get_api_compatibility ||
					!janus_transport->get_version ||
					!janus_transport->get_version_string ||
					!janus_transport->get_description ||
					!janus_transport->get_package ||
					!janus_transport->get_name ||
					!janus_transport->send_message ||
					!janus_transport->is_janus_api_enabled ||
					!janus_transport->is_admin_api_enabled ||
					!janus_transport->session_created ||
					!janus_transport->session_over) {
				JANUS_LOG(LOG_ERR, "\tMissing some mandatory methods/callbacks, skipping this transport plugin...\n");
				continue;
			}
			if(janus_transport->get_api_compatibility() < JANUS_TRANSPORT_API_VERSION) {
				JANUS_LOG(LOG_ERR, "The '%s' transport plugin was compiled against an older version of the API (%d < %d), skipping it: update it to enable it again\n",
					janus_transport->get_package(), janus_transport->get_api_compatibility(), JANUS_TRANSPORT_API_VERSION);
				continue;
			}
			if(janus_transport->init(&janus_handler_transport, configs_folder) < 0) {
				JANUS_LOG(LOG_WARN, "The '%s' plugin could not be initialized\n", janus_transport->get_package());
				dlclose(transport);
				continue;
			}
			JANUS_LOG(LOG_VERB, "\tVersion: %d (%s)\n", janus_transport->get_version(), janus_transport->get_version_string());
			JANUS_LOG(LOG_VERB, "\t   [%s] %s\n", janus_transport->get_package(), janus_transport->get_name());
			JANUS_LOG(LOG_VERB, "\t   %s\n", janus_transport->get_description());
			JANUS_LOG(LOG_VERB, "\t   Plugin API version: %d\n", janus_transport->get_api_compatibility());
			JANUS_LOG(LOG_VERB, "\t   Janus API: %s\n", janus_transport->is_janus_api_enabled() ? "enabled" : "disabled");
			JANUS_LOG(LOG_VERB, "\t   Admin API: %s\n", janus_transport->is_admin_api_enabled() ? "enabled" : "disabled");
			janus_api_enabled = janus_api_enabled || janus_transport->is_janus_api_enabled();
			admin_api_enabled = admin_api_enabled || janus_transport->is_admin_api_enabled();
			if(transports == NULL)
				transports = g_hash_table_new(g_str_hash, g_str_equal);
			g_hash_table_insert(transports, (gpointer)janus_transport->get_package(), janus_transport);
			if(transports_so == NULL)
				transports_so = g_hash_table_new(g_str_hash, g_str_equal);
			g_hash_table_insert(transports_so, (gpointer)janus_transport->get_package(), transport);
		}
	}
	closedir(dir);
	if(disabled_transports != NULL)
		g_strfreev(disabled_transports);
	disabled_transports = NULL;
	/* Make sure at least a Janus API transport is available */
	if(!janus_api_enabled) {
		JANUS_LOG(LOG_FATAL, "No Janus API transport is available... enable at least one and restart Janus\n");
		exit(1);	/* FIXME Should we really give up? */
	}
	/* Make sure at least an admin API transport is available, if the auth mechanism is enabled */
	if(!admin_api_enabled && janus_auth_is_enabled()) {
		JANUS_LOG(LOG_FATAL, "No Admin/monitor transport is available, but the token based authentication mechanism is enabled... this will cause all requests to fail, giving up! If you want to use tokens, enable the Admin/monitor API and restart Janus\n");
		exit(1);	/* FIXME Should we really give up? */
	}

	/* Ok, Janus has started! Let the parent now about this if we're daemonizing */
	if(daemonize) {
		int code = 0;
		ssize_t res = 0;
		do {
			res = write(pipefd[1], &code, sizeof(int));
		} while(res == -1 && errno == EINTR);
	}

	/* If the Event Handlers mechanism is enabled, notify handlers that Janus just started */
	if(janus_events_is_enabled()) {
		json_t *info = json_object();
		json_object_set_new(info, "status", json_string("started"));
		json_object_set_new(info, "info", janus_info(NULL));
		janus_events_notify_handlers(JANUS_EVENT_TYPE_CORE, 0, info);
	}

	while(!g_atomic_int_get(&stop)) {
		/* Loop until we have to stop */
		usleep(250000); /* A signal will cancel usleep() but not g_usleep() */
	}

	/* If the Event Handlers mechanism is enabled, notify handlers that Janus is hanging up */
	if(janus_events_is_enabled()) {
		json_t *info = json_object();
		json_object_set_new(info, "status", json_string("shutdown"));
		json_object_set_new(info, "signum", json_integer(stop_signal));
		janus_events_notify_handlers(JANUS_EVENT_TYPE_CORE, 0, info);
	}

	/* Done */
	JANUS_LOG(LOG_INFO, "Ending sessions timeout watchdog...\n");
	g_main_loop_quit(watchdog_loop);
	g_thread_join(watchdog);
	watchdog = NULL;
	g_main_loop_unref(watchdog_loop);
	g_main_context_unref(sessions_watchdog_context);
	sessions_watchdog_context = NULL;

	if(config)
		janus_config_destroy(config);

	JANUS_LOG(LOG_INFO, "Closing transport plugins:\n");
	if(transports != NULL && g_hash_table_size(transports) > 0) {
		g_hash_table_foreach(transports, janus_transport_close, NULL);
		g_hash_table_destroy(transports);
	}
	if(transports_so != NULL && g_hash_table_size(transports_so) > 0) {
		g_hash_table_foreach(transports_so, janus_transportso_close, NULL);
		g_hash_table_destroy(transports_so);
	}
	g_thread_pool_free(tasks, FALSE, FALSE);

	JANUS_LOG(LOG_INFO, "Destroying sessions...\n");
	g_clear_pointer(&sessions, g_hash_table_destroy);
	janus_ice_deinit();
	JANUS_LOG(LOG_INFO, "Freeing crypto resources...\n");
	janus_dtls_srtp_cleanup();
	EVP_cleanup();
	ERR_free_strings();
#ifdef HAVE_SCTP
	JANUS_LOG(LOG_INFO, "De-initializing SCTP...\n");
	janus_sctp_deinit();
#endif
	janus_auth_deinit();

	JANUS_LOG(LOG_INFO, "Closing plugins:\n");
	if(plugins != NULL && g_hash_table_size(plugins) > 0) {
		g_hash_table_foreach(plugins, janus_plugin_close, NULL);
		g_hash_table_destroy(plugins);
	}
	if(plugins_so != NULL && g_hash_table_size(plugins_so) > 0) {
		g_hash_table_foreach(plugins_so, janus_pluginso_close, NULL);
		g_hash_table_destroy(plugins_so);
	}

	JANUS_LOG(LOG_INFO, "Closing event handlers:\n");
	janus_events_deinit();
	if(eventhandlers != NULL && g_hash_table_size(eventhandlers) > 0) {
		g_hash_table_foreach(eventhandlers, janus_eventhandler_close, NULL);
		g_hash_table_destroy(eventhandlers);
	}
	if(eventhandlers_so != NULL && g_hash_table_size(eventhandlers_so) > 0) {
		g_hash_table_foreach(eventhandlers_so, janus_eventhandlerso_close, NULL);
		g_hash_table_destroy(eventhandlers_so);
	}

	janus_recorder_deinit();
	g_free(local_ip);

#ifdef REFCOUNT_DEBUG
	/* Any reference counters that are still up while we're leaving? (debug-mode only) */
	janus_mutex_lock(&counters_mutex);
	if(counters && g_hash_table_size(counters) > 0) {
		JANUS_PRINT("Debugging reference counters: %d still allocated\n", g_hash_table_size(counters));
		GHashTableIter iter;
		gpointer value;
		g_hash_table_iter_init(&iter, counters);
		while(g_hash_table_iter_next(&iter, NULL, &value)) {
			JANUS_PRINT("  -- %p\n", value);
		}
	} else {
		JANUS_PRINT("Debugging reference counters: 0 still allocated\n");
	}
	janus_mutex_unlock(&counters_mutex);
#endif

	JANUS_PRINT("Bye!\n");

	exit(0);
}<|MERGE_RESOLUTION|>--- conflicted
+++ resolved
@@ -1168,74 +1168,12 @@
 				if(!offer) {
 					/* Set remote candidates now (we received an answer) */
 					janus_flags_set(&handle->webrtc_flags, JANUS_ICE_HANDLE_WEBRTC_TRICKLE);
-<<<<<<< HEAD
 					janus_request_ice_handle_answer(handle, audio, video, data, jsep_sdp);
-=======
-					/* We got our answer */
-					janus_flags_clear(&handle->webrtc_flags, JANUS_ICE_HANDLE_WEBRTC_PROCESSING_OFFER);
-					/* Any pending trickles? */
-					if(handle->pending_trickles) {
-						JANUS_LOG(LOG_VERB, "[%"SCNu64"]   -- Processing %d pending trickle candidates\n", handle->handle_id, g_list_length(handle->pending_trickles));
-						GList *temp = NULL;
-						while(handle->pending_trickles) {
-							temp = g_list_first(handle->pending_trickles);
-							handle->pending_trickles = g_list_remove_link(handle->pending_trickles, temp);
-							janus_ice_trickle *trickle = (janus_ice_trickle *)temp->data;
-							g_list_free(temp);
-							if(trickle == NULL)
-								continue;
-							if((janus_get_monotonic_time() - trickle->received) > 45*G_USEC_PER_SEC) {
-								/* FIXME Candidate is too old, discard it */
-								janus_ice_trickle_destroy(trickle);
-								/* FIXME We should report that */
-								continue;
-							}
-							json_t *candidate = trickle->candidate;
-							if(candidate == NULL) {
-								janus_ice_trickle_destroy(trickle);
-								continue;
-							}
-							if(json_is_object(candidate)) {
-								/* We got a single candidate */
-								int error = 0;
-								const char *error_string = NULL;
-								if((error = janus_ice_trickle_parse(handle, candidate, &error_string)) != 0) {
-									/* FIXME We should report the error parsing the trickle candidate */
-								}
-							} else if(json_is_array(candidate)) {
-								/* We got multiple candidates in an array */
-								JANUS_LOG(LOG_VERB, "Got multiple candidates (%zu)\n", json_array_size(candidate));
-								if(json_array_size(candidate) > 0) {
-									/* Handle remote candidates */
-									size_t i = 0;
-									for(i=0; i<json_array_size(candidate); i++) {
-										json_t *c = json_array_get(candidate, i);
-										/* FIXME We don't care if any trickle fails to parse */
-										janus_ice_trickle_parse(handle, c, NULL);
-									}
-								}
-							}
-							/* Done, free candidate */
-							janus_ice_trickle_destroy(trickle);
-						}
-					}
-					/* This was an answer, check if it's time to start ICE */
-					if(janus_flags_is_set(&handle->webrtc_flags, JANUS_ICE_HANDLE_WEBRTC_TRICKLE) &&
-							!janus_flags_is_set(&handle->webrtc_flags, JANUS_ICE_HANDLE_WEBRTC_ALL_TRICKLES)) {
-						JANUS_LOG(LOG_VERB, "[%"SCNu64"]   -- ICE Trickling is supported by the browser, waiting for remote candidates...\n", handle->handle_id);
-						janus_flags_set(&handle->webrtc_flags, JANUS_ICE_HANDLE_WEBRTC_START);
-					} else {
-						JANUS_LOG(LOG_VERB, "[%"SCNu64"] Done! Sending connectivity checks...\n", handle->handle_id);
-						if(handle->stream_id > 0) {
-							janus_ice_setup_remote_candidates(handle, handle->stream_id, 1);
-						}
-					}
 				} else {
 					/* Check if transport wide CC is supported */
 					int transport_wide_cc_ext_id = janus_rtp_header_extension_get_id(jsep_sdp, JANUS_RTP_EXTMAP_TRANSPORT_WIDE_CC);
 					handle->stream->do_transport_wide_cc = TRUE;
 					handle->stream->transport_wide_cc_ext_id = transport_wide_cc_ext_id;
->>>>>>> 5c676cf5
 				}
 			} else {
 				/* FIXME This is a renegotiation: we can currently only handle simple changes in media
