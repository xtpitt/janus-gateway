/*! \file    ice.h
 * \author   Lorenzo Miniero <lorenzo@meetecho.com>
 * \copyright GNU General Public License v3
 * \brief    ICE/STUN/TURN processing (headers)
 * \details  Implementation (based on libnice) of the ICE process. The
 * code handles the whole ICE process, from the gathering of candidates
 * to the final setup of a virtual channel RTP and RTCP can be transported
 * on. Incoming RTP and RTCP packets from peers are relayed to the associated
 * plugins by means of the incoming_rtp and incoming_rtcp callbacks. Packets
 * to be sent to peers are relayed by peers invoking the relay_rtp and
 * relay_rtcp gateway callbacks instead. 
 * 
 * \ingroup protocols
 * \ref protocols
 */
 
#ifndef _JANUS_ICE_H
#define _JANUS_ICE_H

#include <glib.h>
#include <agent.h>

#include "sdp.h"
#include "dtls.h"
#include "sctp.h"
#include "rtcp.h"
#include "utils.h"
#include "refcount.h"
#include "plugins/plugin.h"


/*! \brief ICE stuff initialization
 * @param[in] ice_lite Whether the ICE Lite mode should be enabled or not
 * @param[in] ice_tcp Whether ICE-TCP support should be enabled or not (only libnice >= 0.1.8, currently broken)
 * @param[in] ipv6 Whether IPv6 candidates must be negotiated or not
 * @param[in] rtp_min_port Minimum port to use for RTP/RTCP, if a range is to be used
 * @param[in] rtp_max_port Maximum port to use for RTP/RTCP, if a range is to be used */
void janus_ice_init(gboolean ice_lite, gboolean ice_tcp, gboolean ipv6, uint16_t rtp_min_port, uint16_t rtp_max_port);
/*! \brief ICE stuff de-initialization */
void janus_ice_deinit(void);
/*! \brief Method to force Janus to use a STUN server when gathering candidates
 * @param[in] stun_server STUN server address to use
 * @param[in] stun_port STUN port to use
 * @returns 0 in case of success, a negative integer on errors */
int janus_ice_set_stun_server(gchar *stun_server, uint16_t stun_port);
/*! \brief Method to force Janus to use a TURN server when gathering candidates
 * @param[in] turn_server TURN server address to use
 * @param[in] turn_port TURN port to use
 * @param[in] turn_type Relay type (udp, tcp or tls)
 * @param[in] turn_user TURN username, if needed
 * @param[in] turn_pwd TURN password, if needed
 * @returns 0 in case of success, a negative integer on errors */
int janus_ice_set_turn_server(gchar *turn_server, uint16_t turn_port, gchar *turn_type, gchar *turn_user, gchar *turn_pwd);
/*! \brief Method to force Janus to contact a TURN REST API server to get a TURN service to use when gathering candidates.
 * The TURN REST API takes precedence over any static credential passed via janus_ice_set_turn_server
 * @note Requires libcurl to be available, and a working TURN REST API backend (see turnrest.h)
 * @param[in] api_server TURN REST API backend (NULL to disable the API)
 * @param[in] api_key API key to use, if required
 * @param[in] api_method HTTP method to use (POST by default)
 * @returns 0 in case of success, a negative integer on errors */
int janus_ice_set_turn_rest_api(gchar *api_server, gchar *api_key, gchar *api_method);
/*! \brief Method to get the STUN server IP address
 * @returns The currently used STUN server IP address, if available, or NULL if not */
char *janus_ice_get_stun_server(void);
/*! \brief Method to get the STUN server port
 * @returns The currently used STUN server port, if available, or 0 if not */
uint16_t janus_ice_get_stun_port(void);
/*! \brief Method to get the TURN server IP address
 * @returns The currently used TURN server IP address, if available, or NULL if not */
char *janus_ice_get_turn_server(void);
/*! \brief Method to get the TURN server port
 * @returns The currently used TURN server port, if available, or 0 if not */
uint16_t janus_ice_get_turn_port(void);
/*! \brief Method to get the specified TURN REST API backend, if any
 * @returns The currently specified  TURN REST API backend, if available, or NULL if not */
char *janus_ice_get_turn_rest_api(void);
/*! \brief Helper method to force Janus to overwrite all host candidates with the public IP */
void janus_ice_enable_nat_1_1(void);
/*! \brief Method to add an interface/IP to the enforce list for ICE (that is, only gather candidates from these and ignore the others)
 * \note This method is especially useful to speed up the ICE gathering process on the gateway: in fact,
 * if you know in advance which interface must be used (e.g., the main interface connected to the internet),
 * adding it to the enforce list will prevent libnice from gathering candidates from other interfaces.
 * If you're interested in excluding interfaces explicitly, instead, check janus_ice_ignore_interface.
 * @param[in] ip Interface/IP to enforce (e.g., 192.168. or eth0) */
void janus_ice_enforce_interface(const char *ip);
/*! \brief Method to check whether an interface is currently in the enforce list for ICE (that is, won't have candidates)
 * @param[in] ip Interface/IP to check (e.g., 192.168.244.1 or eth1)
 * @returns true if the interface/IP is in the enforce list, false otherwise */
gboolean janus_ice_is_enforced(const char *ip);
/*! \brief Method to add an interface/IP to the ignore list for ICE (that is, don't gather candidates)
 * \note This method is especially useful to speed up the ICE gathering process on the gateway: in fact,
 * if you know in advance an interface is not going to be used (e.g., one of those created by VMware),
 * adding it to the ignore list will prevent libnice from gathering a candidate for it.
 * Unlike the enforce list, the ignore list also accepts IP addresses, partial or complete.
 * If you're interested in only using specific interfaces, instead, check janus_ice_enforce_interface.
 * @param[in] ip Interface/IP to ignore (e.g., 192.168. or eth1) */
void janus_ice_ignore_interface(const char *ip);
/*! \brief Method to check whether an interface/IP is currently in the ignore list for ICE (that is, won't have candidates)
 * @param[in] ip Interface/IP to check (e.g., 192.168.244.1 or eth1)
 * @returns true if the interface/IP is in the ignore list, false otherwise */
gboolean janus_ice_is_ignored(const char *ip);
/*! \brief Method to check whether ICE Lite mode is enabled or not (still WIP)
 * @returns true if ICE-TCP support is enabled/supported, false otherwise */
gboolean janus_ice_is_ice_lite_enabled(void);
/*! \brief Method to check whether ICE-TCP support is enabled/supported or not (still WIP)
 * @returns true if ICE-TCP support is enabled/supported, false otherwise */
gboolean janus_ice_is_ice_tcp_enabled(void);
/*! \brief Method to check whether IPv6 candidates are enabled/supported or not (still WIP)
 * @returns true if IPv6 candidates are enabled/supported, false otherwise */
gboolean janus_ice_is_ipv6_enabled(void);
/*! \brief Method to check whether BUNDLE support is forced or not
 * @returns true if BUNDLE is mandatory, false otherwise */
gboolean janus_ice_is_bundle_forced(void);
/*! \brief Method to set the BUNDLE support mode (true means mandatory, false means optional)
 * @param forced whether BUNDLE support must be forced or not (default is false) */
void janus_ice_force_bundle(gboolean forced);
/*! \brief Method to check whether rtcp-mux support is forced or not
 * @returns true if rtcp-mux is mandatory, false otherwise */
gboolean janus_ice_is_rtcpmux_forced(void);
/*! \brief Method to set the rtcp-mux support mode (true means mandatory, false means optional)
 * @param forced whether rtcp-mux support must be forced or not (default is false) */
void janus_ice_force_rtcpmux(gboolean forced);
/*! \brief Method to get the port that has been assigned for the RTCP component blackhole in case of rtcp-mux
 * @returns The blackhole port */
gint janus_ice_get_rtcpmux_blackhole_port(void);
/*! \brief Method to modify the max NACK value (i.e., the number of packets per handle to store for retransmissions)
 * @param[in] mnq The new max NACK value */
void janus_set_max_nack_queue(uint mnq);
/*! \brief Method to get the current max NACK value (i.e., the number of packets per handle to store for retransmissions)
 * @returns The current max NACK value */
uint janus_get_max_nack_queue(void);
/*! \brief Method to check whether libnice debugging has been enabled (http://nice.freedesktop.org/libnice/libnice-Debug-messages.html)
 * @returns True if libnice debugging is enabled, FALSE otherwise */
gboolean janus_ice_is_ice_debugging_enabled(void);
/*! \brief Method to enable libnice debugging (http://nice.freedesktop.org/libnice/libnice-Debug-messages.html) */
void janus_ice_debugging_enable(void);
/*! \brief Method to disable libnice debugging (the default) */
void janus_ice_debugging_disable(void);


/*! \brief Helper method to get a string representation of a libnice ICE state
 * @param[in] state The libnice ICE state
 * @returns A string representation of the libnice ICE state */
const gchar *janus_get_ice_state_name(gint state);


/*! \brief Janus ICE handle/session */
typedef struct janus_ice_handle janus_ice_handle;
/*! \brief Janus ICE stream */
typedef struct janus_ice_stream janus_ice_stream;
/*! \brief Janus ICE component */
typedef struct janus_ice_component janus_ice_component;
/*! \brief Helper to handle pending trickle candidates (e.g., when we're still waiting for an offer) */
typedef struct janus_ice_trickle janus_ice_trickle;


#define JANUS_ICE_HANDLE_WEBRTC_PROCESSING_OFFER	(1 << 0)
#define JANUS_ICE_HANDLE_WEBRTC_START				(1 << 1)
#define JANUS_ICE_HANDLE_WEBRTC_READY				(1 << 2)
#define JANUS_ICE_HANDLE_WEBRTC_STOP				(1 << 3)
#define JANUS_ICE_HANDLE_WEBRTC_ALERT				(1 << 4)
#define JANUS_ICE_HANDLE_WEBRTC_BUNDLE				(1 << 5)
#define JANUS_ICE_HANDLE_WEBRTC_RTCPMUX				(1 << 6)
#define JANUS_ICE_HANDLE_WEBRTC_TRICKLE				(1 << 7)
#define JANUS_ICE_HANDLE_WEBRTC_ALL_TRICKLES		(1 << 8)
#define JANUS_ICE_HANDLE_WEBRTC_TRICKLE_SYNCED		(1 << 9)
#define JANUS_ICE_HANDLE_WEBRTC_DATA_CHANNELS		(1 << 10)
#define JANUS_ICE_HANDLE_WEBRTC_PLAN_B				(1 << 11)
#define JANUS_ICE_HANDLE_WEBRTC_CLEANING			(1 << 12)
#define JANUS_ICE_HANDLE_WEBRTC_HAS_AUDIO			(1 << 13)
#define JANUS_ICE_HANDLE_WEBRTC_HAS_VIDEO			(1 << 14)
#define JANUS_ICE_HANDLE_WEBRTC_GOT_OFFER			(1 << 15)
#define JANUS_ICE_HANDLE_WEBRTC_GOT_ANSWER			(1 << 16)


/*! \brief Janus media statistics
 * \note To improve with more stuff */
typedef struct janus_ice_stats {
	/*! \brief Audio packets sent or received */
	guint32 audio_packets;
	/*! \brief Audio bytes sent or received */
	guint64 audio_bytes;
	/*! \brief Audio bytes sent or received in the last second */
	GList *audio_bytes_lastsec;
	/*! \brief Whether or not we notified about audio lastsec issues already */
	gboolean audio_notified_lastsec;
	/*! \brief Number of audio NACKs sent or received */
	guint32 audio_nacks;
	/*! \brief Video packets sent or received */
	guint32 video_packets;
	/*! \brief Video bytes sent or received */
	guint64 video_bytes;
	/*! \brief Video bytes sent or received in the last second */
	GList *video_bytes_lastsec;
	/*! \brief Whether or not we notified about video lastsec issues already */
	gboolean video_notified_lastsec;
	/*! \brief Number of video NACKs sent or received */
	guint32 video_nacks;
	/*! \brief Data packets sent or received */
	guint32 data_packets;
	/*! \brief Data bytes sent or received */
	guint64 data_bytes;
	/*! \brief Last time the slow_link callback (of the plugin) was called */
	gint64 last_slowlink_time;
	/*! \brief Start time of recent NACKs (for slow_link) */
	gint64 sl_nack_period_ts;
	/*! \brief Count of recent NACKs (for slow_link) */
	guint sl_nack_recent_cnt;
} janus_ice_stats;

/*! \brief Janus media statistics: received packet info
 * \note To improve with more stuff */
typedef struct janus_ice_stats_item {
	/*! \brief Bytes sent or received */
	guint64 bytes;
	/*! \brief Time at which this happened */
	gint64 when;
} janus_ice_stats_item;

/*! \brief Quick helper method to reset stats
 * @param stats The janus_ice_stats instance to reset */
void janus_ice_stats_reset(janus_ice_stats *stats);

/*! \brief Quick helper method to notify a WebRTC hangup through the Janus API
 * @param handle The janus_ice_handle instance this event refers to
 * @param reason A description of why this happened */
void janus_ice_notify_hangup(janus_ice_handle *handle, const char *reason);


/*! \brief Quick helper method to check if a plugin session associated with a Janus handle is still valid
 * @param plugin_session The janus_plugin_session instance to validate
 * @returns true if the plugin session is valid, false otherwise */
gboolean janus_plugin_session_is_alive(janus_plugin_session *plugin_session);


/*! \brief A helper struct for determining when to send NACKs */
typedef struct janus_seq_info {
	gint64 ts;
	guint16 seq;
	guint16 state;
	struct janus_seq_info *next;
	struct janus_seq_info *prev;
} seq_info_t;
enum {
	SEQ_MISSING,
	SEQ_NACKED,
	SEQ_GIVEUP,
	SEQ_RECVED
};


/*! \brief Janus ICE handle */
struct janus_ice_handle {
	/*! \brief Opaque pointer to the gateway/peer session */
	void *session;
	/*! \brief Handle identifier, guaranteed to be non-zero */
	guint64 handle_id;
	/*! \brief Opaque identifier, e.g., to provide inter-handle relationships to external tools */
	char *opaque_id;
	/*! \brief Monotonic time of when the handle has been created */
	gint64 created;
	/*! \brief Opaque application (plugin) pointer */
	void *app;
	/*! \brief Opaque gateway/plugin session pointer */
	janus_plugin_session *app_handle;
	/*! \brief Mask of WebRTC-related flags for this handle */
	janus_flags webrtc_flags;
	/*! \brief Number of gathered candidates */
	gint cdone;
	/*! \brief GLib context for libnice */
	GMainContext *icectx;
	/*! \brief GLib loop for libnice */
	GMainLoop *iceloop;
	/*! \brief GLib thread for libnice */
	GThread *icethread;
	/*! \brief libnice ICE agent */
	NiceAgent *agent;
	/*! \brief Monotonic time of when the ICE agent has been created */
	gint64 agent_created;
	/*! \brief ICE role (controlling or controlled) */
	gboolean controlling;
	/*! \brief libnice ICE audio ID */
	guint audio_id;
	/*! \brief libnice ICE video ID */
	guint video_id;
	/*! \brief libnice ICE DataChannels ID */
	guint data_id;
	/*! \brief Audio mid (media ID) */
	gchar *audio_mid;
	/*! \brief Video mid (media ID) */
	gchar *video_mid;
	/*! \brief Data channel mid (media ID) */
	gchar *data_mid;
	/*! \brief Number of streams */
	gint streams_num;
	/*! \brief GLib hash table of streams (IDs are the keys) */
	GHashTable *streams;
	/*! \brief Audio stream */
	janus_ice_stream *audio_stream;
	/*! \brief Video stream */
	janus_ice_stream *video_stream;
	/*! \brief SCTP/DataChannel stream */
	janus_ice_stream *data_stream;
	/*! \brief RTP profile set by caller (so that we can match it) */
	gchar *rtp_profile;
	/*! \brief SDP generated locally (just for debugging purposes) */
	gchar *local_sdp;
	/*! \brief SDP received by the peer (just for debugging purposes) */
	gchar *remote_sdp;
	/*! \brief List of pending trickle candidates (those we received before getting the JSEP offer) */
	GList *pending_trickles;
	/*! \brief Queue of outgoing packets to send */
	GAsyncQueue *queued_packets;
	/*! \brief GLib thread for sending outgoing packets */
	GThread *send_thread;
	/*! \brief Atomic flag to make sure we only create the thread once */
	volatile gint send_thread_created;
	/*! \brief Mutex to lock/unlock the ICE session */
	janus_mutex mutex;
	/*! \brief Atomic flag to check if this instance has been destroyed */
	volatile gint destroyed;
	/*! \brief Reference counter for this instance */
	janus_refcount ref;
};

/*! \brief Janus ICE stream */
struct janus_ice_stream {
	/*! \brief Janus ICE handle this stream belongs to */
	janus_ice_handle *handle;
	/*! \brief libnice ICE stream ID */
	guint stream_id;
	/*! \brief Whether this stream is ready to be used */
	gint cdone:1;
	/*! \brief Whether the medium associated with this stream has been disabled (e.g., m=audio 0) */
	guint disabled;
	/*! \brief Audio SSRC of the gateway for this stream (may be bundled) */
	guint32 audio_ssrc;
	/*! \brief Video SSRC of the gateway for this stream (may be bundled) */
	guint32 video_ssrc;
	/*! \brief Audio SSRC of the peer for this stream (may be bundled) */
	guint32 audio_ssrc_peer;
	/*! \brief Video SSRC of the peer for this stream (may be bundled) */
	guint32 video_ssrc_peer;
	/*! \brief Video retransmissions SSRC of the peer for this stream (may be bundled) */
	guint32 video_ssrc_peer_rtx;
	/*! \brief List of payload types we can expect for audio */
	GList *audio_payload_types;
	/*! \brief List of payload types we can expect for video */
	GList *video_payload_types;
	/*! \brief RTP payload type of this stream */
	gint payload_type;
	/*! \brief RTCP context for the audio stream (may be bundled) */
	rtcp_context *audio_rtcp_ctx;
	/*! \brief RTCP context for the video stream (may be bundled) */
	rtcp_context *video_rtcp_ctx;
	/*! \brief Last sent audio RTP timestamp */
	guint32 audio_last_ts;
	/*! \brief Last sent video RTP timestamp */
	guint32 video_last_ts;
	/*! \brief DTLS role of the gateway for this stream */
	janus_dtls_role dtls_role;
	/*! \brief Hashing algorhitm used by the peer for the DTLS certificate (e.g., "SHA-256") */
	gchar *remote_hashing;
	/*! \brief Hashed fingerprint of the peer's certificate, as parsed in SDP */
	gchar *remote_fingerprint;
	/*! \brief The ICE username for this stream */
	gchar *ruser;
	/*! \brief The ICE password for this stream */
	gchar *rpass;
	/*! \brief GLib hash table of components (IDs are the keys) */
	GHashTable *components;
	/*! \brief RTP (or SCTP, if this is the data stream) component */
	janus_ice_component *rtp_component;
	/*! \brief RTCP component */
	janus_ice_component *rtcp_component;
	/*! \brief Helper flag to avoid flooding the console with the same error all over again */
	gint noerrorlog:1;
	/*! \brief Mutex to lock/unlock this stream */
	janus_mutex mutex;
	/*! \brief Atomic flag to check if this instance has been destroyed */
	volatile gint destroyed;
	/*! \brief Reference counter for this instance */
	janus_refcount ref;
};

#define LAST_SEQS_MAX_LEN 160
/*! \brief Janus ICE component */
struct janus_ice_component {
	/*! \brief Janus ICE stream this component belongs to */
	janus_ice_stream *stream;
	/*! \brief libnice ICE stream ID */
	guint stream_id;
	/*! \brief libnice ICE component ID */
	guint component_id;
	/*! \brief libnice ICE component state */
	guint state;
	/*! \brief Monotonic time of when this component has successfully connected */
	gint64 component_connected;
	/*! \brief GLib list of libnice remote candidates for this component */
	GSList *candidates;
	/*! \brief GLib list of local candidates for this component (summary) */
	GSList *local_candidates;
	/*! \brief GLib list of remote candidates for this component (summary) */
	GSList *remote_candidates;
	/*! \brief String representation of the selected pair as notified by libnice (foundations) */
	gchar *selected_pair;
	/*! \brief Whether the setup of remote candidates for this component has started or not */
	gboolean process_started;
	/*! \brief Re-transmission timer for DTLS */
	GSource *source;
	/*! \brief DTLS-SRTP stack */
	janus_dtls_srtp *dtls;
	/*! \brief List of previously sent janus_rtp_packet RTP packets, in case we receive NACKs */
	GList *retransmit_buffer;
	/*! \brief Last time a log message about sending retransmits was printed */
	gint64 retransmit_log_ts;
	/*! \brief Number of retransmitted packets since last log message */
	guint retransmit_recent_cnt;
	/*! \brief Last time a log message about sending NACKs was printed */
	gint64 nack_sent_log_ts;
	/*! \brief Number of NACKs sent since last log message */
	guint nack_sent_recent_cnt;
	/*! \brief List of recently received audio sequence numbers (as a support to NACK generation) */
	seq_info_t *last_seqs_audio;
	/*! \brief List of recently received video sequence numbers (as a support to NACK generation) */
	seq_info_t *last_seqs_video;
	/*! \brief Stats for incoming data (audio/video/data) */
	janus_ice_stats in_stats;
	/*! \brief Stats for outgoing data (audio/video/data) */
	janus_ice_stats out_stats;
	/*! \brief Helper flag to avoid flooding the console with the same error all over again */
	gint noerrorlog:1;
	/*! \brief Mutex to lock/unlock this component */
	janus_mutex mutex;
	/*! \brief Atomic flag to check if this instance has been destroyed */
	volatile gint destroyed;
	/*! \brief Reference counter for this instance */
	janus_refcount ref;
};

/*! \brief Helper to handle pending trickle candidates (e.g., when we're still waiting for an offer) */
struct janus_ice_trickle {
	/*! \brief Janus ICE handle this trickle candidate belongs to */
	janus_ice_handle *handle;
	/*! \brief Monotonic time of when this trickle candidate has been received */
	gint64 received;
	/*! \brief Janus API transaction ID of the original trickle request */
	char *transaction;
	/*! \brief JSON object of the trickle candidate(s) */
	json_t *candidate;
};

/** @name Janus ICE trickle candidates methods
 */
///@{
/*! \brief Helper method to allocate a janus_ice_trickle instance
 * @param[in] handle The Janus ICE handle this trickle candidate belongs to
 * @param[in] transaction The Janus API ID of the original trickle request
 * @param[in] candidate The trickle candidate, as a Jansson object
 * @returns a pointer to the new instance, if successful, NULL otherwise */
janus_ice_trickle *janus_ice_trickle_new(janus_ice_handle *handle, const char *transaction, json_t *candidate);
/*! \brief Helper method to parse trickle candidates
 * @param[in] handle The Janus ICE handle this candidate belongs to
 * @param[in] candidate The trickle candidate to parse, as a Jansson object
 * @param[in,out] error Error string describing the failure, if any
 * @returns 0 in case of success, any code from apierror.h in case of failure */
gint janus_ice_trickle_parse(janus_ice_handle *handle, json_t *candidate, const char **error);
/*! \brief Helper method to destroy a janus_ice_trickle instance
 * @param[in] trickle The janus_ice_trickle instance to destroy */
void janus_ice_trickle_destroy(janus_ice_trickle *trickle);
///@}


/** @name Janus ICE handle methods
 */
///@{
/*! \brief Method to create a new Janus ICE handle
<<<<<<< HEAD
 * @param[in] core_session The core/peer session this ICE handle will belong to
 * @returns The created Janus ICE handle if successful, NULL otherwise */
janus_ice_handle *janus_ice_handle_create(void *core_session);
=======
 * @param[in] gateway_session The gateway/peer session this ICE handle will belong to
 * @param[in] opaque_id The opaque identifier provided by the creator, if any (optional)
 * @returns The created Janus ICE handle if successful, NULL otherwise */
janus_ice_handle *janus_ice_handle_create(void *gateway_session, const char *opaque_id);
/*! \brief Method to find an existing Janus ICE handle from its ID
 * @param[in] gateway_session The gateway/peer session this ICE handle belongs to
 * @param[in] handle_id The Janus ICE handle ID
 * @returns The created Janus ICE handle if successful, NULL otherwise */
janus_ice_handle *janus_ice_handle_find(void *gateway_session, guint64 handle_id);
>>>>>>> 408ceb9d
/*! \brief Method to attach a Janus ICE handle to a plugin
 * \details This method is very important, as it allows plugins to send/receive media (RTP/RTCP) to/from a WebRTC peer.
 * @param[in] core_session The core/peer session this ICE handle belongs to
 * @param[in] handle_id The Janus ICE handle ID
 * @param[in] plugin The plugin the ICE handle needs to be attached to
 * @returns 0 in case of success, a negative integer otherwise */
gint janus_ice_handle_attach_plugin(void *core_session, janus_ice_handle *handle, janus_plugin *plugin);
/*! \brief Method to destroy a Janus ICE handle
 * @param[in] core_session The core/peer session this ICE handle belongs to
 * @param[in] handle_id The Janus ICE handle ID to destroy
 * @returns 0 in case of success, a negative integer otherwise */
gint janus_ice_handle_destroy(void *core_session, janus_ice_handle *handle);
/*! \brief Method to only hangup (e.g., DTLS alert) the WebRTC PeerConnection allocated by a Janus ICE handle
 * @param[in] handle The Janus ICE handle instance managing the WebRTC PeerConnection to hangup */
void janus_ice_webrtc_hangup(janus_ice_handle *handle);
/*! \brief Method to only free the WebRTC related resources allocated by a Janus ICE handle
 * @param[in] handle The Janus ICE handle instance managing the WebRTC resources to free */
void janus_ice_webrtc_free(janus_ice_handle *handle);
/*! \brief Method to only free resources related to a specific ICE stream allocated by a Janus ICE handle
 * @param[in] container The map containing the list of all streams for the handle
 * @param[in] stream The Janus ICE stream instance to free */
void janus_ice_stream_destroy(GHashTable *container, janus_ice_stream *stream);
/*! \brief Method to only free resources related to a specific ICE component allocated by a Janus ICE handle
 * @param[in] container The map containing the list of all components for the stream
 * @param[in] component The Janus ICE component instance to free */
void janus_ice_component_destroy(GHashTable *container, janus_ice_component *component);
///@}


/** @name Janus ICE handle callbacks
 */
///@{
/*! \brief libnice callback to notify when candidates have been gathered for an ICE agent
 * @param[in] agent The libnice agent for which the callback applies
 * @param[in] stream_id The stream ID for which the callback applies
 * @param[in] ice Opaque pointer to the Janus ICE handle associated with the libnice ICE agent */
void janus_ice_cb_candidate_gathering_done (NiceAgent *agent, guint stream_id, gpointer ice);
/*! \brief libnice callback to notify when the state of a component changes for an ICE agent
 * @param[in] agent The libnice agent for which the callback applies
 * @param[in] stream_id The stream ID for which the callback applies
 * @param[in] component_id The component ID for which the callback applies
 * @param[in] state New ICE state of the component
 * @param[in] ice Opaque pointer to the Janus ICE handle associated with the libnice ICE agent */
void janus_ice_cb_component_state_changed (NiceAgent *agent, guint stream_id, guint component_id, guint state, gpointer ice);
/*! \brief libnice callback to notify when a pair of candidates has been selected for an ICE agent
 * @param[in] agent The libnice agent for which the callback applies
 * @param[in] stream_id The stream ID for which the callback applies
 * @param[in] component_id The component ID for which the callback applies
 * @param[in] local Local candidate (or foundation)
 * @param[in] remote Remote candidate (or foundation)
 * @param[in] ice Opaque pointer to the Janus ICE handle associated with the libnice ICE agent */
#ifndef HAVE_LIBNICE_TCP
void janus_ice_cb_new_selected_pair (NiceAgent *agent, guint stream_id, guint component_id, gchar *local, gchar *remote, gpointer ice);
#else
void janus_ice_cb_new_selected_pair (NiceAgent *agent, guint stream_id, guint component_id, NiceCandidate *local, NiceCandidate *remote, gpointer ice);
#endif
/*! \brief libnice callback to notify when a new remote candidate has been discovered for an ICE agent
 * @param[in] agent The libnice agent for which the callback applies
 * @param[in] candidate The libnice candidate that has been discovered
 * @param[in] ice Opaque pointer to the Janus ICE handle associated with the libnice ICE agent */
#ifndef HAVE_LIBNICE_TCP
void janus_ice_cb_new_remote_candidate (NiceAgent *agent, guint stream_id, guint component_id, gchar *candidate, gpointer ice);
#else
void janus_ice_cb_new_remote_candidate (NiceAgent *agent, NiceCandidate *candidate, gpointer ice);
#endif
/*! \brief libnice callback to notify when data has been received by an ICE agent
 * @param[in] agent The libnice agent for which the callback applies
 * @param[in] stream_id The stream ID for which the callback applies
 * @param[in] component_id The component ID for which the callback applies
 * @param[in] len Length of the data buffer
 * @param[in] buf Data buffer
 * @param[in] ice Opaque pointer to the Janus ICE handle associated with the libnice ICE agent */
void janus_ice_cb_nice_recv (NiceAgent *agent, guint stream_id, guint component_id, guint len, gchar *buf, gpointer ice);

/*! \brief Gateway RTP callback, called when a plugin has an RTP packet to send to a peer
 * @param[in] handle The Janus ICE handle associated with the peer
 * @param[in] video Whether this is an audio or a video frame
 * @param[in] buf The packet data (buffer)
 * @param[in] len The buffer lenght */
void janus_ice_relay_rtp(janus_ice_handle *handle, int video, char *buf, int len);
/*! \brief Gateway RTCP callback, called when a plugin has an RTCP message to send to a peer
 * @param[in] handle The Janus ICE handle associated with the peer
 * @param[in] video Whether this is related to an audio or a video stream
 * @param[in] buf The message data (buffer)
 * @param[in] len The buffer lenght */
void janus_ice_relay_rtcp(janus_ice_handle *handle, int video, char *buf, int len);
/*! \brief Gateway SCTP/DataChannel callback, called when a plugin has data to send to a peer
 * @param[in] handle The Janus ICE handle associated with the peer
 * @param[in] buf The message data (buffer)
 * @param[in] len The buffer lenght */
void janus_ice_relay_data(janus_ice_handle *handle, char *buf, int len);
/*! \brief Plugin SCTP/DataChannel callback, called by the SCTP stack when when there's data for a plugin
 * @param[in] handle The Janus ICE handle associated with the peer
 * @param[in] buffer The message data (buffer)
 * @param[in] length The buffer lenght */
void janus_ice_incoming_data(janus_ice_handle *handle, char *buffer, int length);
///@}


/** @name Janus ICE handle helpers
 */
///@{
/*! \brief Janus ICE handle thread */
void *janus_ice_thread(void *data);
/*! \brief Janus ICE thread for sending outgoing packets */
void *janus_ice_send_thread(void *data);
/*! \brief Method to locally set up the ICE candidates (initialization and gathering)
 * @param[in] handle The Janus ICE handle this method refers to
 * @param[in] offer Whether this is for an OFFER or an ANSWER
 * @param[in] audio Whether audio is enabled
 * @param[in] video Whether video is enabled
 * @param[in] data Whether SCTP data channels are enabled
 * @param[in] bundle Whether BUNDLE is supported or not
 * @param[in] rtcpmux Whether rtcp-mux is supported or not
 * @param[in] trickle Whether ICE trickling is supported or not
 * @returns 0 in case of success, a negative integer otherwise */
int janus_ice_setup_local(janus_ice_handle *handle, int offer, int audio, int video, int data, int bundle, int rtcpmux, int trickle);
/*! \brief Method to add local candidates to a janus_sdp SDP object representation
 * @param[in] handle The Janus ICE handle this method refers to
 * @param[in] mline The Janus SDP m-line object to add candidates to
 * @param[in] stream_id The stream ID of the candidate to add to the SDP
 * @param[in] component_id The component ID of the candidate to add to the SDP */
void janus_ice_candidates_to_sdp(janus_ice_handle *handle, janus_sdp_mline *mline, guint stream_id, guint component_id);
/*! \brief Method to handle remote candidates and start the connectivity checks
 * @param[in] handle The Janus ICE handle this method refers to
 * @param[in] stream_id The stream ID of the candidate to add to the SDP
 * @param[in] component_id The component ID of the candidate to add to the SDP */
void janus_ice_setup_remote_candidates(janus_ice_handle *handle, guint stream_id, guint component_id);
/*! \brief Callback to be notified when the DTLS handshake for a specific component has been completed
 * \details This method also decides when to notify attached plugins about the availability of a reliable PeerConnection
 * @param[in] handle The Janus ICE handle this callback refers to
 * @param[in] component The Janus ICE component that is now ready to be used */
void janus_ice_dtls_handshake_done(janus_ice_handle *handle, janus_ice_component *component);
///@}

#endif<|MERGE_RESOLUTION|>--- conflicted
+++ resolved
@@ -475,21 +475,10 @@
  */
 ///@{
 /*! \brief Method to create a new Janus ICE handle
-<<<<<<< HEAD
  * @param[in] core_session The core/peer session this ICE handle will belong to
- * @returns The created Janus ICE handle if successful, NULL otherwise */
-janus_ice_handle *janus_ice_handle_create(void *core_session);
-=======
- * @param[in] gateway_session The gateway/peer session this ICE handle will belong to
  * @param[in] opaque_id The opaque identifier provided by the creator, if any (optional)
  * @returns The created Janus ICE handle if successful, NULL otherwise */
-janus_ice_handle *janus_ice_handle_create(void *gateway_session, const char *opaque_id);
-/*! \brief Method to find an existing Janus ICE handle from its ID
- * @param[in] gateway_session The gateway/peer session this ICE handle belongs to
- * @param[in] handle_id The Janus ICE handle ID
- * @returns The created Janus ICE handle if successful, NULL otherwise */
-janus_ice_handle *janus_ice_handle_find(void *gateway_session, guint64 handle_id);
->>>>>>> 408ceb9d
+janus_ice_handle *janus_ice_handle_create(void *core_session, const char *opaque_id);
 /*! \brief Method to attach a Janus ICE handle to a plugin
  * \details This method is very important, as it allows plugins to send/receive media (RTP/RTCP) to/from a WebRTC peer.
  * @param[in] core_session The core/peer session this ICE handle belongs to
