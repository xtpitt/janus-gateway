--- conflicted
+++ resolved
@@ -589,16 +589,7 @@
 	}
 	JANUS_LOG(LOG_HUGE, "Sending %s API %s via RabbitMQ\n", admin ? "admin" : "Janus", request_id ? "response" : "event");
 	/* FIXME Add to the queue of outgoing messages */
-<<<<<<< HEAD
-	janus_rabbitmq_response *response = (janus_rabbitmq_response *)g_malloc0(sizeof(janus_rabbitmq_response));
-	if(response == NULL) {
-		JANUS_LOG(LOG_FATAL, "Memory error!\n");
-		json_decref(message);
-		return -1;
-	}
-=======
 	janus_rabbitmq_response *response = g_malloc(sizeof(janus_rabbitmq_response));
->>>>>>> af87b812
 	response->admin = admin;
 	response->payload = message;
 	response->correlation_id = (char *)request_id;
@@ -675,15 +666,7 @@
 		}
 		char *correlation = NULL;
 		if(p->_flags & AMQP_BASIC_CORRELATION_ID_FLAG) {
-<<<<<<< HEAD
-			correlation = (char *)g_malloc0(p->correlation_id.len+1);
-			if(correlation == NULL) {
-				JANUS_LOG(LOG_FATAL, "Memory error!\n");
-				continue;
-			}
-=======
 			correlation = g_malloc0(p->correlation_id.len+1);
->>>>>>> af87b812
 			sprintf(correlation, "%.*s", (int) p->correlation_id.len, (char *) p->correlation_id.bytes);
 			JANUS_LOG(LOG_VERB, "  -- Correlation-id: %s\n", correlation);
 		}
@@ -692,15 +675,7 @@
 		}
 		/* And the body */
 		uint64_t total = frame.payload.properties.body_size, received = 0;
-<<<<<<< HEAD
-		char *payload = (char *)g_malloc0(total+1), *index = payload;
-		if(payload == NULL) {
-			JANUS_LOG(LOG_FATAL, "Memory error!\n");
-			continue;
-		}
-=======
 		char *payload = g_malloc0(total+1), *index = payload;
->>>>>>> af87b812
 		while(received < total) {
 			amqp_simple_wait_frame(rmq_client->rmq_conn, &frame);
 			JANUS_LOG(LOG_VERB, "Frame type %d, channel %d\n", frame.frame_type, frame.channel);
